<<<<<<< HEAD
jetty-10.0.0-SNAPSHOT
=======
jetty-9.4.7-SNAPSHOT

jetty-9.4.6.v20170531 - 31 May 2017
 + 523 TLS close behaviour breaking session resumption
 + 1108 Please improve logging in SslContextFactory when there are no approved
   cipher suites
 + 1505 Adding jetty.base.uri and jetty.home.uri
 + 1514 websocket dump badly formatted
 + 1516 Delay starting of WebSocketClient until an attempt to connect is made
 + 1520 PropertyUserStore should extract packed config file
 + 1526 MongoSessionDataStore old session scavenging is broken due to the
   missing $ sign in "and" operation
 + 1527 Jetty BOM should not depend on jetty-parent
 + 1528 Internal HttpClient usages should have common configurable technique
 + 1536 Jetty BOM should include more artifacts
 + 1538 NPE in Response.putHeaders
 + 1539 JarFileResource mishandles paths with spaces
 + 1544 Disabling JSR-356 doesn't indicate context it was disabled for
 + 1546 Improve handling of quotes in cookies
 + 1553 X509.isCertSign() can throw ArrayIndexOutOfBoundsException on
   non-standard implementations
 + 1556 A timing channel in Password.java
 + 1558 When creating WebAppContext without session-config and with NO_SESSIONS
   throws NPE
 + 1567 XmlConfiguration will start the same object multiple times
 + 1568 ServletUpgradeRequest mangles query strings containing percent-escapes
   by re-escaping them
 + 1569 Allow setting of maxBinaryMessageSize to 0 in WebSocketPolicy
 + 1579 NPE in Quoted Quality CSV
>>>>>>> 10a6e5fa

jetty-9.4.5-SNAPSHOT

jetty-9.4.4.v20170414 - 14 April 2017
 + 612 Support HTTP Trailer
 + 877 Programmatic servlet mappings cannot override mappings from
   webdefault.xml using quickstart
 + 1201 X-Forwarded-For incorrectly set in jetty-http-forwarded.xml
 + 1334 Dispatcher.commitResponse() failure is unreported
 + 1386 Optimise session writes
 + 1411 Use short-circuit operator in websocket Frame
 + 1417 Improve classloader dumping
 + 1418 setWriteListener causes race
 + 1423 Update to gcloud datastore 0.10.0-beta
 + 1433 Wrong status message for code 417
 + 1434 Improve properties in jetty-gzip.xml
 + 1435 Apply setCharacterEncoding to static content without an assumed encoding
 + 1436 NullPointerException when calling changeSessionId
 + 1439 Allow UNC paths to function as Resource bases
 + 1440 Improve lock contention for low resources scheduling strategy
 + 1444 Deprecate Continuations
 + 1448 StackOverflowError when using URLStreamHandlerFactory in
   WebAppClassloader
 + 1449 Unable to find the JVM Lib directory in WebAppContext
 + 1450 JMX does not export session statistics
 + 1452 Add tests for [want|need]ClientAuth
 + 1454 CachedContentFactory locks filesystem after first read of file
 + 1456 Error dispatch race with async write
 + 1463 SSL Renegotiate limit
 + 1466 Only use ServletContainerInitializers from server path for web.xml <
   3.0
 + 1467 Change default for WebAppContext.isConfiguredDiscovered to false
 + 1469 IllegalStateException in RolloverFileOutputStream
 + 1472 Broken *.gz symlinks cause NPE in DefaultServlet.
 + 1475 SIOOBE in ContextHandler startup

jetty-9.4.3.v20170317 - 17 March 2017
 + 329 Javadoc for HttpTester and ServletTester needs to reference limited HTTP
   version scope
 + 609 websocket ClientCloseTest testServerNoCloseHandshake is failing
 + 856 Add server/port and auth configuration for mongo sessions
 + 1015 Ensure jetty-distribution excludes git / temp files
 + 1049 test-jetty-osgi test exits/crashes the surefire forked JVM
 + 1184 IllegalStateException for HEAD requests responded with 404
 + 1340 PushCacheFilter question
 + 1351 StringIndexOutOfBoundsException thrown on incomplete Accept-Language
   header
 + 1353 A Large ClasspathPattern results in infinite loop
 + 1357 RolloverFileOutputStream: No rollout performed at midnight
 + 1363 HttpInput.read deadlock (async mode)
 + 1374 When `Server.start` fails, beans ought to be stopped
 + 1375 Support pushed resources in HTTP client
 + 1378 Slow TLS clients may hang the server
 + 1379 Misleading javadoc for initialization of SessionIdPathParameterName
 + 1383 javadoc build on JDK 8u121 fails due to scripts
 + 1384 Expose StatisticsServlet to webapp
 + 1387 Windows and paxexam failure due to "renaming bundle"
 + 1389 Update to gcloud datastore-0.9.4-beta
 + 1390 HashLoginService and "this.web-inf.url" property are incompatible
 + 1394 Default OS Locale/Encoding/Charset can cause test failures
 + 1396 Set-Cookie produced by Jetty is invalid for RFC6265 and Chrome
 + 1398 Ensure all SessionDataStores store lastsaved time
 + 1399 SlowClientTest is failing on CI
 + 1401 HttpOutput.recycle() does not clear the write listener
 + 1402 Move RFC syntax validation to jetty-http Syntax class
 + 1403 Move new CookieCompliance class to jetty-http
 + 1405 Cookie name cannot be blank or null

jetty-9.3.18.v20170406 - 06 April 2017
 + 877 Programmatic servlet mappings cannot override mappings from
   webdefault.xml using quickstart
 + 1201 X-Forwarded-For incorrectly set in jetty-http-forwarded.xml
 + 1417 Improve classloader dumping
 + 1439 Allow UNC paths to function as Resource bases

jetty-9.3.17.v20170317 - 17 March 2017
 + 329 Javadoc for HttpTester and ServletTester needs to reference limited HTTP
   version scope
 + 609 websocket ClientCloseTest testServerNoCloseHandshake is failing
 + 1015 Ensure jetty-distribution excludes git / temp files
 + 1047 ReadPendingException and then thread death
 + 1049 test-jetty-osgi test exits/crashes the surefire forked JVM
 + 1282 ByteArrayEndPointTest.testIdle() failure
 + 1296 Introduce HTTP parser "content complete" event
 + 1326 Jetty shutdown command got NullPointerException (http2 module added to
   start)
 + 1328 Response.setBufferSize(int) ISE should be more clear on reason
 + 1340 PushCacheFilter question
 + 1342 Improve ByteBufferPool scalability
 + 1351 StringIndexOutOfBoundsException thrown on incomplete Accept-Language
   header
 + 1357 RolloverFileOutputStream: No rollout performed at midnight
 + 1374 When `Server.start` fails, beans ought to be stopped
 + 1375 Support pushed resources in HTTP client
 + 1378 Slow TLS clients may hang the server
 + 1383 javadoc build on JDK 8u121 fails due to scripts
 + 1384 Expose StatisticsServlet to webapp
 + 1387 Windows and paxexam failure due to "renaming bundle"
 + 1389 Update to gcloud datastore-0.9.4-beta
 + 1390 HashLoginService and "this.web-inf.url" property are incompatible
 + 1394 Default OS Locale/Encoding/Charset can cause test failures
 + 1396 Set-Cookie produced by Jetty is invalid for RFC6265 and Chrome
 + 1399 SlowClientTest is failing on CI
 + 1401 HttpOutput.recycle() does not clear the write listener

jetty-9.4.2.v20170220 - 20 February 2017
 + 612 Support HTTP Trailer
 + 1047 ReadPendingException and then thread death
 + 1150 Rationalize the session tests
 + 1226 Undefined JETTY_LOGS breaks jetty.sh
 + 1282 ByteArrayEndPointTest.testIdle() failure
 + 1284 IllegalStateException updating session inactive interval
 + 1290 http2-hpack not visible in OSGi
 + Allow application to hint that chunking should be used
 + 1292 jetty-home has unresolvable dependencies
 + 1296 Introduce HTTP parser "content complete" event
 + 1298 Generate gcloud-datastore.mod
 + 1300 Update to gcloud-datastore 0.8.2
 + 1307 Session scavenge needs to invalidate session
 + 1309 HttpClient GZIPContentDecoder should use the clients ByteBufferPool
 + 1313 Insufficient Bytes behavior change in jetty 9.4.x due to HTTP Trailers
   support?
 + 1315 Update to gcloud datastore 0.8.3-beta
 + 1317 AsyncProxyServletLoadTest fails
 + 1318 SessionEvictionFailure test fails on Windows
 + 1326 Jetty shutdown command got NullPointerException (http2 module added to
   start)
 + 1328 Response.setBufferSize(int) ISE should be more clear on reason
 + 1329 Update to gcloud-datastore 0.9.2-beta
 + 1331 NPE in ClasspathPattern.add when using module logging-log4j2.mod and
   other logging modules
 + 1342 Improve ByteBufferPool scalability

jetty-9.4.1.v20170120 - 20 January 2017
 + 486 JDK 9 ALPN implementation
 + 592 Support no-value Host header in HttpParser
 + 612 Support HTTP Trailer
 + 1044 Unix socket connector blocks for 30 seconds on stopping the server
 + 1073 JDK9 support in Jetty 9.3.x
 + 1114 Add testcase for WSUF for stop/start of the Server
 + 1138 Ensure xml validation works on web descriptors
 + 1139 Support configuration of properties during --add-to-start
 + 1146 jetty.server.HttpInput deadlock
 + 1161 HttpClient and WebSocketClient should not remove all cookies on stop
 + 1162 Make request.changeSessionId() work with NullSessionCache
 + 1163 Start error results in NPE
 + 1167 NPE while completing a reset HTTP/2 stream
 + 1169 HTTP/2 reset on a stalled write does not unblock writer thread
 + 1171 jetty-client throws NPE for request to IDN hosts only when
   `HttpClient#send(...)` is called
 + 1175 Reading HttpServletRequest InputStream from a Filter then accessing
   getParameterNames() results in java.io.IOException: Missing content for
   multipart request
 + 1181 Review buffer underflow cases in SslConnection
 + 1184 IllegalStateException for HEAD requests responded with 404
 + 1185 Connection abruptly closed for HEAD requests
 + 1186 Where can i find SocketConnector .java and
   BlockingChannelConnector.java etc?
 + 1188 Cannot --add-to-start=logback-access due to logback-core dependancy
 + 1195 Problem using STOP.PORT and STOP.KEY with --exec
 + 1197 WebSocketClient not sending `Authorization` request header
 + 1200 Context path not set for symlink from root
 + 1201 X-Forwarded-For incorrectly set in jetty-http-forwarded.xml
 + 1202 NPE in JsrSession when dealing with a response missing the
   `Sec-WebSocket-Extensions` header
 + 1203 HttpSessionBindingListener#valueUnbound not called consistently in
   9.4.0
 + 1207 WebSocketPolicy configuration inconsistent when using JSR
 + 1209 IllegalStateException when HTTP/2 push is disabled
 + 1214 Accepted subprotocol is not provided when @OnWebSocketConnect method is
   invoked
 + 1216 Can't stop/start a WebAppContext with websocket
 + 1218 ReadPendingException is thrown when using
   o.e.j.websocket.api.Session.suspend
 + 1220 PushCacheFilter does not add the context path to pushed resources
 + 1221 Session AbstractCreateAndInvalidateTest needs synchronization
 + 1222 Authenticated sessions throw exception on invalidate
 + 1223 Allow session workername to be null
 + 1224 HttpSessionListener.sessionDestroyed can no longer access session
 + 1226 Undefined JETTY_LOGS breaks jetty.sh
 + 1228 Internal error during SSL handshake
 + 1229 ClassLoader constraint issue when using NativeWebSocketConfiguration
   with WEB-INF/lib/jetty-http.jar present
 + 1234 onBadMessage called from with handled message
 + 1239 Charset=unknown produces Exception during testing
 + 1242 
   org.eclipse.jetty.client.HttpRequestAbortTest.testAbortOnCommitWithContent[1]()
   results in EofException
 + 1243 
   org.eclipse.jetty.proxy.ProxyServletFailureTest.testServerException[0]()
   results in ServletException
 + 1244 
   ProxyServletFailureTest.testProxyRequestStallsContentServerIdlesTimeout()
   has TimeoutException visible
 + 1248 
   org.eclipse.jetty.http2.client.StreamResetTest.testServerExceptionConsumesQueuedData
   results in visible Stacktrace
 + 1252 
   HttpClientStreamTest.testInputStreamContentProviderThrowingWhileReading[transport:
   HTTPS]() results in Early EOF
 + 1254 9.4.x Server resource handler welcome files forwarding not working
 + 1259 HostnameVerificationTest.simpleGetWithHostnameVerificationEnabledTest
   is broken
 + 1260 Expand system properties in start
 + 1261 Intermittent H2C test failure AsyncIOServletTest.testAsyncReadEarlyEOF
 + 1262 BufferUtil.isMappedBuffer() uses reflection on private JDK fields
 + 1265 JAXB not available in JDK 9
 + 1267 Request.getRemoteUser can throw undeclared IllegalStateException via
   DeferredAuthentication & FormAuthenticator
 + 1268 <jsp-file>incorrectly handled when the jsp is at the top directory
 + 1269 Extensible assumed charset for mimetypes
 + 1270 GzipHandler rework on dispatches
 + 1271 Update to apache jasper 8.5.9
 + 1272 Update ALPN versions for 8u111
 + 1274 Distinguish no tlds vs no MetaInfConfiguration tld scanning for
   quickstart
 + 1275 Get rid of Mockito
 + 1276 Remove org.eclipse.jetty.websocket.server.WebSocketServerFactory from
   SPI
 + 1277 http2 alpn test error

jetty-9.4.0.v20161208 - 08 December 2016
 + 1112 How config async support in jsp tag?
 + 1124 Allow configuration of WebSocket mappings from Spring
 + 1139 Support configuration of properties during --add-to-start
 + 1146 jetty.server.HttpInput deadlock
 + 1148 Support HTTP/2 HEADERS trailer
 + 1151 NPE in ClasspathPattern.match()
 + 1153 Make SessionData easier to subclass
 + 123 AbstractSessionIdManager can't atomically check for uniqueness of new
   session ID

jetty-9.3.16.v20170120 - 20 January 2017
 + 486 JDK 9 ALPN implementation
 + 592 Support no-value Host header in HttpParser
 + 612 Support HTTP Trailer
 + 1073 JDK9 support in Jetty 9.3.x
 + 1195 Problem using STOP.PORT and STOP.KEY with --exec
 + 1197 WebSocketClient not sending `Authorization` request header
 + 1200 Context path not set for symlink from root
 + 1202 NPE in JsrSession when dealing with a response missing the
   `Sec-WebSocket-Extensions` header
 + 1228 Internal error during SSL handshake
 + 1229 ClassLoader constraint issue when using NativeWebSocketConfiguration
   with WEB-INF/lib/jetty-http.jar present
 + 1234 onBadMessage called from with handled message
 + 1259 HostnameVerificationTest.simpleGetWithHostnameVerificationEnabledTest
   is broken
 + 1261 Intermittent H2C test failure AsyncIOServletTest.testAsyncReadEarlyEOF
 + 1262 BufferUtil.isMappedBuffer() uses reflection on private JDK fields
 + 1265 JAXB not available in JDK 9
 + 1267 Request.getRemoteUser can throw undeclared IllegalStateException via
   DeferredAuthentication & FormAuthenticator
 + 1268 <jsp-file>incorrectly handled when the jsp is at the top directory
 + 1269 Extensible assumed charset for mimetypes
 + 1270 GzipHandler rework on dispatches
 + 1272 Update ALPN versions for 8u111
 + 1274 Distinguish no tlds vs no MetaInfConfiguration tld scanning for
   quickstart
 + 1275 Get rid of Mockito
 + 1276 Remove org.eclipse.jetty.websocket.server.WebSocketServerFactory from
   SPI
 + 1277 http2 alpn test error

jetty-9.3.15.v20161220 - 20 December 2016
 + 240 Missing content for multipart request after upgrade to Jetty > 9.2.7
 + 905 Jetty terminates SSL connections too early with Connection: close
 + 1020 Java Util Logging properties in wrong location
 + 1050 Add multiple FilterHolder to a ServletContextHandler may cause problems
 + 1051 NCSARequestLog/RolloverFileOutputStream does not roll day after DST
   ends
 + 1054 Using WebSocketPingPongListener with empty PING payload results in
   NullPointerException
 + 1057 Improve WebSocketUpgradeFilter fast path performance
 + 1062 Jetty allows requests to hang under PUT load
 + 1063 HostPortHttpField should handle port-only values
 + 1064 HttpClient sets chunked transfer-encoding
 + 1065 Response.setBufferSize checks for written content
 + 1069 Host header should be sent with HTTP/1.0
 + 1072 InetAccessHandler needs InetAddress & Path based restrictions like
   IPAccessHandler did
 + 1078 DigestAuthentication should use realm from server, even if unknown in
   advance
 + 1081 DigestAuthenticator does not check the realm sent by the client
 + 1090 Allow WebSocketUpgradeFilter to be used by WEB-INF/web.xml
 + 1092 jetty-runner jstl support
 + 1098 MimeTypes.getCharsetFromContentType() unable parse "application/pdf;;;
   charset=UTF-8"
 + 1099 PushCacheFilter pushes POST requests
 + 1108 Please improve logging in SslContextFactory when there are no approved
   cipher suites
 + 1114 Add testcase for WSUF for stop/start of the Server
 + 1118 Filter.destroy() conflicts with ContainerLifeCycle.destroy() in
   WebSocketUpgradeFilter
 + 1123 Broken lifecycle for WebSocket's mappings
 + 1124 Allow configuration of WebSocket mappings from Spring
 + 1130 PROXY protocol support reports incorrect remote address
 + 1134 Jetty HTTP/2 client problems
 + 1135 Avoid allocations from Method.getParameterTypes() if possible
 + 1146 jetty.server.HttpInput deadlock
 + 1161 HttpClient and WebSocketClient should not remove all cookies on stop
 + 1169 HTTP/2 reset on a stalled write does not unblock writer thread
 + 1171 jetty-client throws NPE for request to IDN hosts only when
   `HttpClient#send(...)` is called
 + 1175 Reading HttpServletRequest InputStream from a Filter then accessing
   getParameterNames() results in java.io.IOException: Missing content for
   multipart request
 + 1181 Review buffer underflow cases in SslConnection
 + 1186 Where can i find SocketConnector .java and
   BlockingChannelConnector.java etc?

jetty-9.2.21.v20170120 - 20 January 2017
 + 592 Support no-value Host header in HttpParser
 + 1229 ClassLoader constraint issue when using NativeWebSocketConfiguration
   with WEB-INF/lib/jetty-http.jar present
 + 1267 Request.getRemoteUser can throw undeclared IllegalStateException via
   DeferredAuthentication & FormAuthenticator

jetty-9.4.0.RC3 - 05 December 2016
 + 1051 NCSARequestLog/RolloverFileOutputStream does not roll day after DST
   ends
 + 1062 Jetty allows requests to hang under PUT load
 + 1090 Allow WebSocketUpgradeFilter to be used by WEB-INF/web.xml
 + 1092 jetty-runner jstl support
 + 1108 Please improve logging in SslContextFactory when there are no approved
   cipher suites
 + 1117 quickstart generator of quickstart-web.xml should keep ids
 + 1118 Filter.destroy() conflicts with ContainerLifeCycle.destroy() in
   WebSocketUpgradeFilter
 + 1123 Broken lifecycle for WebSocket's mappings
 + 1124 Allow configuration of WebSocket mappings from Spring
 + 1127 AsyncMiddleManServletTest Test failure
 + 1128 Stats Servlet hidden from classpath
 + 1130 PROXY protocol support reports incorrect remote address
 + 1134 Jetty HTTP/2 client problems
 + 1135 Avoid allocations from Method.getParameterTypes() if possible
 + 1138 Ensure xml validation works on web descriptors
 + 1139 Support configuration of properties during --add-to-start
 + 1142 Do not warn for default settings in sessions
 + 1143 Upgrade google cloud APIs to 0.7.0
 + 117 Support proxies with WebSocketClient
 + 572 Don't reject HTTP/2 requests without body in low threads mode
 + 877 Programmatic servlet mappings cannot override mappings from
   webdefault.xml using quickstart

jetty-9.4.0.RC2 - 16 November 2016
 + 240 Missing content for multipart request after upgrade to Jetty > 9.2.7
 + 586 Thread pools and connectors
 + 644 Modules for enabling logging
 + 905 Jetty terminates SSL connections too early with Connection: close
 + 907 Update to support apache jasper 8.5.5
 + 1020 Java Util Logging properties in wrong location
 + 1023 Error on configuring slf4j-simple-impl module
 + 1029 Restore Request.setHttpVersion()
 + 1031 Improve HttpField pre-encoding
 + 1032 Remove jetty dependencies in jetty jasper classes
 + 1037 Don't execute AsyncListener.onTimeout events in spare Scheduler-Thread
 + 1038 AttributeNormalizer does not favor ${WAR} over other attributes, like
   ${jetty.base}
 + 1039 AttributeNormalizer should not track attributes that are null
 + 1045 Abort HttpChannel onCompletion if wrong content length set
 + 1046 Improve HTTP2Flusher error report
 + 1050 Add multiple FilterHolder to a ServletContextHandler may cause problems
 + 1054 Using WebSocketPingPongListener with empty PING payload results in
   NullPointerException
 + 1057 Improve WebSocketUpgradeFilter fast path performance
 + 1062 Jetty allows requests to hang under PUT load
 + 1063 HostPortHttpField should handle port-only values
 + 1064 HttpClient sets chunked transfer-encoding
 + 1065 Response.setBufferSize checks for written content
 + 1066 Content-Length: 0 set when not required
 + 1067 Ensure if session scavenging is disabled, no candidate expired sessions
   accumulate
 + 1069 Host header should be sent with HTTP/1.0
 + 1070 Refactor calculation for session expiry
 + 1071 Ensure dirty flag set on a new session
 + 1072 InetAccessHandler needs InetAddress & Path based restrictions like
   IPAccessHandler did
 + 1074 Improve HttpInput for non dispatched calls
 + 1075 If read from session data cache fails, fallback to session data store
 + 1076 bad error handling in
   ServerTimeoutsTest.testBlockingReadWithMinimumDataRateBelowLimit
 + 1077 doHandle defined twice for ScopedHandler
 + 1078 DigestAuthentication should use realm from server, even if unknown in
   advance
 + 1081 DigestAuthenticator does not check the realm sent by the client
 + 1091 Update to gcloud datastore 0.5.1
 + 1098 MimeTypes.getCharsetFromContentType() unable parse "application/pdf;;;
   charset=UTF-8"
 + 1099 PushCacheFilter pushes POST requests
 + 1103 AbstractNCSARequestLog reports too much of the Request URI
 + 480764 Suppress stacks in multipart filter tests

jetty-9.4.0.RC1 - 21 October 2016
 + 277 Proxy servlet does not handle HTTP status 100 correctly
 + 292 NPE in SslConnectionFactory newConnection
 + 295 Ensure Jetty Client use of Deflater / Inflater calls .end() to avoid
   memory leak
 + 382 Support Request auto decompress in GzipHandler
 + 644 Modules for enabling logging
 + 788 Attempting to activate a module that is already enabled
 + 914 Regularize the naming of the session configuration properties
 + 915 The jetty-maven-plugin:stop goal doesn't stop everything completely
 + 918 Support certificates hot reload
 + 926 No LSB Tags on jetty.sh script cause warning on Ubuntu 16.04
 + 927 Allow custom schema for session tables
 + 940 Reset Response buffer size
 + 941 Make GCloudSessionDataStore more configurable
 + 944 Make a NullSessionCache module
 + 945 Property for SessionCache.saveOnCreate missing in session-cache-hash.mod
 + 946 Fix javadoc on MongoSessionDataStore
 + 948 jetty-distribution invalid config etc/jetty-http2c.xml
 + 953 Add namespace support to GCloudSessionDataStore
 + 954 Fallback to less efficient queries if no indexes for
   GCloudSessionDataStore
 + 955 Response listeners not invoked when using Connection.send()
 + 959 CompleteListener invoked twice for HTTP/2 transport and response content
 + 960 Async I/O spin when reading early EOF
 + 963 location based black/white classpath patterns
 + 966 Remove usages of ConcurrentArrayQueue
 + 984 Improve logging modules and module listing
 + 989 InputStreamResponseListener.get() throws with HTTP/2 following redirect
 + 993 Add GAE_MODULE_INSTANCE env var as default for session id manager
 + 998 Normalize [tags] directive in *.mod files
 + 999 Create a Flight Recorder module
 + 1000 Allow legacy behaviour if 2 servlets map to same path
 + 1003 Better error messages when invoking deprecated modules
 + 1007 Update to gcloud datastore 0.4.0
 + 1009 ThreadLimitHandler has no method setBlockForMs
 + 1013 Overlay directory for modules
 + 1014 Sessions created via https throw "invalid for write" exception
 + 1017 Output session configuration for dump
 + 1018 Remove dependency on asm types in oej.annotations.Util

jetty-9.4.0.RC0 - 15 September 2016
 + 131 Improve Connector Statistic names and values
 + 572 Don't reject HTTP/2 requests without body in low threads mode
 + 725 Provide a private way to report security issues
 + 731 Update modules in Jetty 9.4
 + 806 Jetty HttpClient authentication - missing any realm option
 + 844 Implement a Thread Limit Handler
 + 845 Improve blocking IO for data rate limiting
 + 851 MBeanContainer no longer unregisters MBeans when "stopped"
 + 854 If container.destroy() is called, calling container.start() again should
   throw an IllegalStateException
 + 855 JMXify MBeanContainer
 + 856 Add server/port and auth configuration for mongo sessions
 + 860 Only TLS 1.2 Supported
 + 868 ClassLoader leak with Jetty and Karaf - static instances of
   java.lang.Throwable
 + 870 TLS protocol exclusion broken for SslContextFactory(String)
 + 880 Refactor jetty-http's HostPortHttpField logic into new jetty-util class
 + 882 Add IPv6 support to IPAddressMap in jetty-util
 + 889 ConstantThrowable.name can be removed
 + 890 Review MappedByteBufferPool
 + 894 When adding servless class, preserve Class instead of going through
   String
 + 897 Remove GzipHandler interceptor when out of scope
 + 898 GzipHandler adds multiple Vary header
 + 899 PathFinderTest fails in jetty-9.2.x
 + 902 Expect: 100-Continue does not work with HTTP/2
 + 906 Expose jetty juli log for jasper in osgi
 + 909 Path and Domain not properly matched in addCookie()
 + 911 Request.getRequestURI() gets decoded after startAsync(req, resp) is
   invoked
 + 913 Unprotected debug in WebAppClassLoader
 + 914 Regularize the naming of the session configuration properties
 + 922 Implements methods Connection.getBytes[In|Out]()
 + 931 Update gcloud datastore to 0.3.0

jetty-9.4.0.M1 - 15 August 2016
 + 185 Implement RFC 7239 (Forwarded header)
 + 213 jetty.osgi.boot requires Server services registered before
   ContextHandler services
 + 282 When warning about conflicting servlet mappings, detail where each
   mapping comes from
 + 306 Merge jetty-parent into jetty-project
 + 388 Add methods to send text frames with pre-encoded strings
 + 425 Incorrect @ServerEndpoint Encoder/Decoder lifecycle
 + 487 JDK 9 build compatibility
 + 515 Alternate start modules
 + 56 Fix authn issues in LdapLoginModule
 + 592 Support no-value Host header in HttpParser
 + 620 Missing call to setPattern in RewritePatternRule constructor
 + 622 NoSqlSessionManager test for expired session does not use
   session.maxInactiveInterval
 + 623 Add --gzip suffix to 304 responses with ETAGs
 + 624 AsyncContext.onCompleted called twice
 + 627 Use only start.ini or start.d, not both
 + 628 IOException: Unable to open root Jar file
   MetaInfConfiguration.getTlds(MetaInfConfiguration.java:406) with Spring boot
   loader + WebAppContext + non-expanded war
 + 632 JMX tests rely on fixed port
 + 638 ConnectHandler responses should have Content-Length
 + 639 ServerContainer stores WebSocket sessions twice
 + 640 ClientContainer should store WebSocket sessions as beans
 + 641 MongoSessionIdManager uses deprecated ensureIndex
 + 643 NPE in passing websocket client test
 + 644 Modules for enabling logging
 + 647 HTTP/2 CONTINUATION frame parsing throws IllegalStateException
 + 648 Problem using InputStreamResponseListener to handle HTTP/2 responses
 + 654 Jetty 9.3 ServletContext.getResourceAsStream("/") returns an unusable
   stream
 + 658 Add memcached option for gcloud-sessions in jetty-9.3
 + 659 CONNECT request fails spuriously
 + 660 NullPointerException in Request.getParameter: _parameters is null
 + 661 JsrExtension is missing hashCode() and equals()
 + 663 Update gcloud datastore to 0.2.3
 + 667 Introduce optional `jetty.deploy.monitoredPath` for jetty-deploy paths
   outside of ${jetty.base}
 + 668 Introduce optional `jetty.deploy.defaultsDescriptorPath` for
   jetty-deploy defaults descriptor outside of ${jetty.home}
 + 671 Incorrect ALPN default protocol
 + 672 Allow logging configuration announcement to be programmatically disabled
 + 673 ClasspathPattern needs a match all pattern
 + 675 Slf4jLog.ignore() should produce at DEBUG level
 + 676 JavaUtilLog.ignore() should produce at DEBUG level
 + 677 Logging of .ignore() should indicate that it was an "Ignored Exception"
 + 678 Log at less than DEBUG level when annotation scanning takes significant
   time
 + 682 Quickstart should not scan all container path jars
 + 684 HttpClient proxies (HttpProxy and Socks4Proxy) do not support
   authentication
 + 685 SecureRequestCustomizer SSLSession attribute not set
 + 687 AllowSymLinkAliasChecker not normalizing relative symlinks properly
 + 689 Drop support for http2 drafts
 + 690 jetty-maven-plugin does not configure AnnotationConfiguration for
   jetty:effective-web-xml goal
 + 693 QoSFilterTest failures are not capture by junit
 + 694 http2.client.StreamResetTest.testServerExceptionConsumesQueuedData stack
   not suppressed in test
 + 695 Deprecate LocalConnector.getResponses() in favor of using .getResponse()
 + 696 LocalConnector.getResponse() doesn't find close if using HTTP/1.1
   w/Connection: close
 + 700 Bundle org.eclipse.jetty.http.spi not available via p2 repository
 + 701 Document CachingWebAppClassLoader
 + 706 org.apache.jasper.compiler.disablejsr199 is no longer present in Jetty
   9.3+
 + 708 SslContextFactory: newSslServerSocket/newSslSocket are not completely
   customized
 + 717 GzipHandler.minGzipSize still compresses small responses
 + 718 Document HttpClient transports
 + 720 asciiToLowerCase throws NullPointerException
 + 721 HTTP Response header value encoding is invalid for RFC7230
 + 723 Improve bad/missing mime.properties reporting
 + 730 "Slow" client causes IllegalStateException
 + 739 Illegal WindowUpdate frame with delta=0
 + 747 Update documentation to reflect TLS and SSL support
 + 749 Invalid WebSocket Upgrade should result in error 400, not 405
 + 751 Remove usages of ArrayQueue
 + 752 Implement support for HTTP2 SETTINGS_MAX_HEADER_LIST_SIZE
 + 755 NPE in HttpChannelOverHTTP2.requestContent()
 + 756 Filter out headers
 + 759 Ensure wrapped Responses will close and commit outputstream or writer
 + 761 Clarify retainDays for NCSARequestLog in documentation
 + 764 Chapter 16 Build Issue
 + 780 The moved websocket PathSpec is incompatible with cometd 3.0.x
 + 783 Report name of broken jar file
 + 784 JSP Session updated before sendRedirect() lose their information
 + 786 Buffering Response Handler
 + 788 Attempting to activate a module that is already enabled
 + 790 AsyncContentListener semantic broken with HTTP/2 transport
 + 792 HTTP/2] Socket seems to be not closed completely
 + 797 MimeTypes resource loading incorrect on OSGi
 + 798 async IO Write closed race
 + 802 Warning for --add-to-startd is not complete in 9.4.x
 + 804 setting default Url Encoding broken in Jetty >= 9.3
 + 815 Simplify infinispan session module
 + 817 NPE in jndi Resource
 + 819 Allow jetty-start Output assertions in TestUseCases
 + 826 Better default for HTTP/2's max concurrent streams
 + 827 HTTPClient fails connecting to HTTPS host through an HTTP proxy
   w/authentication
 + 830 Test webapp not properly copied to demo-base
 + 832 ServerWithJNDI example uses wrong webapp
 + 836 Test Failure: HttpClientTransportOverHTTP2Test.testLastStreamId()
 + 837 Update to support apache jasper 8.5.4
 + 839 Test Failure: MaxConcurrentStreamsTest.testOneConcurrentStream()
 + 841 support reset in buffering interceptors

jetty-9.4.0.M0 - 03 June 2016
 + 356 Element error-page/location must start with a '/'
 + 360 Improve HTTP/2 stream interleaving
 + 367 Resolve remaining git.eclipse.org build references
 + 411 ensure MongoSessionManager saves maxInactiveInterval and expiry
   correctly Issue #415 ensure setting > MAX_INT session-timeout is detected
 + 412 Clarify ServletContextListener.contextDestroyed
 + 418 Add osgi capability for endpoint configurator
 + 437786 SslContextFactory: Allow Password.getPassword to be overridden
 + 469 Update to Apache Jasper 8.0.33
 + 472675 No main manifest attribute, in jetty-runner regression
 + 473 SessionTest.testBasicEcho_FromClient frequently failing
 + 478918 Change javax.servlet.error,forward,include literals to
   RequestDispatcher constants
 + 479179 Fixed NPE from debug
 + 479343 calls to MetaData#orderFragments() with relative ordering adds
   duplicate jars
 + 479537 Server preface sent after client preface reply
 + 479678 Support HTTP/1.1 Upgrade in HttpClient
 + 479712 Documented --approve-all-licenses
 + 479832 Update comment in gcloud-sessions.xml file
 + 479839 Regression when starting application with excessive scan times
 + 479865 IllegalStateException: Multiple servlets map to path: *.jsp: jsp,jsp
 + 479903 improve async onError handling
 + 480 jetty-osgi] org.eclipse.jetty.annotations should be optional
 + 480162 Continuations behavior differences due to HttpURI behavior
 + 480272 Update to newer jdt ecj version
 + 480827 Implemented Unix Domain Socket Connector
 + 480898 Introduce FilterMapping.getDispatcherTypes() method
 + 480904 jetty-util Loader simplification
 + 481075 Session statistics are not accurate
 + 481116 Introduce connection pooling also for HTTP/2 transport
 + 481203 Add ability to set configurations to apply to WebAppContext for
   jetty-maven-plugin
 + 481373 Corner cases where session may remain in JDBCSessionManager memory
 + 481717 Make Callback and Promise CompletableFuture-friendly
 + 481718 Improve stream interleaving
 + 481903 Module Descriptions
 + 482039 Create shaded jar for isolated jetty-client use
 + 482041 Add ServletHandler.newCachedChain() to ease customization
 + 482042 New API, Allow customization of ServletHandler path mapping
 + 482056 Compact path before using it in getRequestDispatcher()
 + 482057 MultiPartInputStream temp file permissions should be limited to user
 + 482058 MultiPartInputStream test initial part boundary incorrectly allows
   empty string
 + 482172 Report form key size count in UrlEncoded exceptions
 + 482173 Track original Query string in Rewrite RuleContainer too
 + 483059 Remove cache of authenticated users
 + 483119 CachingWebAppClassLoader breaks JSP
 + 483427 AsyncContext complete while pending async Reads/Writes
 + 484349 Optimized PathMappings lookup
 + 484350 Allow GzipHandler path include/exclude to use regex
 + 484603 HashLoginService does not stop its PropertyUserStore
 + 484616 Outdated version of javaee_web_services_client_1_2.xsd
 + 484818 Expose interesting HTTP/2 attributes and operations via JMX
 + 484822 Jetty ThreadMonitor memory leak
 + 485 Multiple compressed formats from static content
 + 485031 two PathWatcher threads running after automatically restarting webapp
 + 485063 After stopping JettyWebAppContext, it still contains reference to old
   WebAppClassLoader via ServerContainer bean
 + 485064 HashSessionManager leaks ScheduledExecutorScheduler with reference to
   un-deployed webapp
 + 485199 Remove copyright blurb from pom.xml files
 + 485625 Allow overriding the conversion of a String into a Credential
 + 486497 NPE in MappedLoginService
 + 486530 Handler added to WebAppContext prevents ServletContext initialization
 + 493 OSGiClassLoader contains dead code
 + 495 EventSender might leak service-references or miss them at all
 + 514 Allow ExecutionStrategy to be configurable
 + 515 #467
 + 525 fix blockForContent spin
 + 532 Get rid of generated jetty-start/dependency-reduced-pom.xml
 + 533 Do not hide file resource exception
 + 572 Ignore failing test pending further analysis
 + 605 Guard concurrent calls to WebSocketSession.close()
 + 608 reset encoding set from content type
 + 609 ignore failing test
 + 610 Ignore failing test

jetty-9.3.14.v20161028 - 28 October 2016
 + 292 NPE in SslConnectionFactory newConnection
 + 295 Ensure Jetty Client use of Deflater / Inflater calls .end() to avoid
   memory leak
 + 989 InputStreamResponseListener.get() throws with HTTP/2 following redirect
 + 1009 9.3.x] ThreadLimitHandler has no method setBlockForMs
 + 1018 Remove dependency on asm types in oej.annotations.Util
 + 1029 Restore Request.setHttpVersion()
 + 1031 Improve HttpField pre-encoding
 + 1032 Remove jetty dependencies in jetty jasper classes
 + 1037 Don't execute AsyncListener.onTimeout events in spare Scheduler-Thread
 + 1038 AttributeNormalizer does not favor ${WAR} over other attributes, like
   ${jetty.base}
 + 1039 AttributeNormalizer should not track attributes that are null
 + 1046 Improve HTTP2Flusher error report
 + 480764 Add extra tests for empty multipart

jetty-9.3.13.v20161014 - 14 October 2016
 + 295 Ensure Jetty Client use of Deflater / Inflater calls .end() to avoid
   memory leak
 + 926 No LSB Tags on jetty.sh script cause warning on Ubuntu 16.04
 + 999 Create a Flight Recorder module
 + 1000 Allow legacy behaviour if 2 servlets map to same path

jetty-9.3.13.M0 - 30 September 2016
 + 277 Proxy servlet does not handle HTTP status 100 correctly
 + 870 TLS protocol exclusion broken for SslContextFactory(String)
 + 915 The jetty-maven-plugin:stop goal doesn't stop everything completely
 + 918 Support certificates hot reload
 + 930 Add module instructions to SSL section
 + 943 Docs: Error in 'Embedding Jetty' page - example 'FileServer'
 + 948 9.4.0.RC0 jetty-distribution invalid config etc/jetty-http2c.xml
 + 955 Response listeners not invoked when using Connection.send()
 + 959 CompleteListener invoked twice for HTTP/2 transport and response content
 + 960 Async I/O spin when reading early EOF
 + 965 Link from High Load docs to Garbage Collection Tuning is broken
 + 966 Remove usages of ConcurrentArrayQueue

jetty-9.3.12.v20160915 - 15 September 2016
 + 56 Fix authn issues in LdapLoginModule
 + 131 Improve Connector Statistic names and values
 + 185 Implement RFC 7239 (Forwarded header)
 + 700 Bundle org.eclipse.jetty.http.spi not available via p2 repository
 + 725 Provide a private way to report security issues
 + 752 Implement support for HTTP2 SETTINGS_MAX_HEADER_LIST_SIZE
 + 759 Ensure wrapped Responses will close and commit outputstream or writer
 + 780 The moved websocket PathSpec is incompatible with cometd 3.0.x
 + 783 Report name of broken jar file
 + 784 JSP Session updated before sendRedirect() lose their information
 + 786 Buffering Response Handler
 + 790 AsyncContentListener semantic broken with HTTP/2 transport
 + 792 HTTP/2] Socket seems to be not closed completely
 + 797 MimeTypes resource loading incorrect on OSGi
 + 798 async IO Write closed race
 + 804 setting default Url Encoding broken in Jetty >= 9.3
 + 806 Jetty HttpClient authentication - missing any realm option
 + 817 NPE in jndi Resource
 + 826 Better default for HTTP/2's max concurrent streams
 + 827 HTTPClient fails connecting to HTTPS host through an HTTP proxy
   w/authentication
 + 830 Test webapp not properly copied to demo-base
 + 832 ServerWithJNDI example uses wrong webapp
 + 841 support reset in buffering interceptors
 + 844 Implement a Thread Limit Handler
 + 845 Improve blocking IO for data rate limiting
 + 851 MBeanContainer no longer unregisters MBeans when "stopped"
 + 854 If container.destroy() is called, calling container.start() again should
   throw an IllegalStateException
 + 855 JMXify MBeanContainer
 + 860 Only TLS 1.2 Supported
 + 868 ClassLoader leak with Jetty and Karaf - static instances of
   java.lang.Throwable
 + 880 Refactor jetty-http's HostPortHttpField logic into new jetty-util class
 + 882 Add IPv6 support to IPAddressMap in jetty-util
 + 889 ConstantThrowable.name can be removed
 + 894 When adding servless class, preserve Class instead of going through
   String
 + 897 Remove GzipHandler interceptor when out of scope
 + 898 GzipHandler adds multiple Vary header
 + 902 Expect: 100-Continue does not work with HTTP/2
 + 909 Path and Domain not properly matched in addCookie()
 + 911 Request.getRequestURI() gets decoded after startAsync(req, resp) is
   invoked
 + 913 Unprotected debug in WebAppClassLoader
 + 922 Implements methods Connection.getBytes[In|Out]()

jetty-9.3.11.v20160721 - 21 July 2016
 + 230 customize Content-Type in ErrorHandler's default error page
 + 592 Support no-value Host header in HttpParser
 + 631 SLOTH protection
 + 643 NPE in passing websocket client test
 + 649 LDAPLoginModule should disallow blank username and password
 + 658 Add memcached option for gcloud-sessions in jetty-9.3
 + 660 NullPointerException in Request.getParameter: _parameters is null
 + 663 Update gcloud datastore to 0.2.3
 + 667 Introduce optional `jetty.deploy.monitoredPath` for jetty-deploy paths
   outside of ${jetty.base}
 + 668 Introduce optional `jetty.deploy.defaultsDescriptorPath` for
   jetty-deploy defaults descriptor outside of ${jetty.home}
 + 669 Support UNC paths in PathResource
 + 671 Incorrect ALPN default protocol
 + 672 Allow logging configuration announcement to be programmatically disabled
 + 673 ClasspathPattern needs a match all pattern
 + 675 Slf4jLog.ignore() should produce at DEBUG level
 + 676 JavaUtilLog.ignore() should produce at DEBUG level
 + 677 Logging of .ignore() should indicate that it was an "Ignored Exception"
 + 678 Log at less than DEBUG level when annotation scanning takes significant
   time
 + 682 Quickstart should not scan all container path jars
 + 684 HttpClient proxies (HttpProxy and Socks4Proxy) do not support
   authentication
 + 685 SecureRequestCustomizer SSLSession attribute not set
 + 687 AllowSymLinkAliasChecker not normalizing relative symlinks properly
 + 690 jetty-maven-plugin does not configure AnnotationConfiguration for
   jetty:effective-web-xml goal
 + 693 QoSFilterTest failures are not capture by junit
 + 694 http2.client.StreamResetTest.testServerExceptionConsumesQueuedData stack
   not suppressed in test
 + 695 Deprecate LocalConnector.getResponses() in favor of using .getResponse()
 + 696 LocalConnector.getResponse() doesn't find close if using HTTP/1.1
   w/Connection: close
 + 701 Document CachingWebAppClassLoader
 + 706 org.apache.jasper.compiler.disablejsr199 is no longer present in Jetty
   9.3+
 + 708 SslContextFactory: newSslServerSocket/newSslSocket customization
 + 717 GzipHandler.minGzipSize still compresses small responses
 + 718 Document HttpClient transports
 + 720 asciiToLowerCase throws NullPointerException
 + 721 HTTP Response header value encoding is invalid for RFC7230
 + 723 Improve bad/missing mime.properties reporting
 + 726 Http2 Client parse error
 + 730 "Slow" client causes IllegalStateException
 + 733 Allow setCharacterEncoding after getOutputStream
 + 739 Illegal WindowUpdate frame with delta=0
 + 742 Fixed link to webtide.com
 + 745 Removed README.txt
 + 747 Update documentation to reflect TLS and SSL support
 + 751 Remove usages of ArrayQueue
 + 752 Implement support for HTTP2 SETTINGS_MAX_HEADER_LIST_SIZE
 + 755 NPE in HttpChannelOverHTTP2.requestContent()
 + 756 Filter problematic headers from CGI and FastCGIProxy

jetty-9.2.19.v20160908 - 08 September 2016
 + 817 NPE in jndi Resource
 + 830 Test webapp not properly copied to demo-base
 + 832 ServerWithJNDI example uses wrong webapp
 + 851 MBeanContainer no longer unregisters MBeans when "stopped"
 + 868 ClassLoader leak with Jetty and Karaf - static instances of
   java.lang.Throwable
 + 880 Refactor jetty-http's HostPortHttpField logic into new jetty-util class
 + 882 Add IPv6 support to IPAddressMap in jetty-util
 + 894 When adding servless class, preserve Class instead of going through
   String
 + 899 PathFinderTest fails in jetty-9.2.x

jetty-9.2.18.v20160721 - 21 July 2016
 + 425 Incorrect @ServerEndpoint Encoder/Decoder lifecycle
 + 649 LDAPLoginModule should disallow blank username and password
 + 654 Jetty 9.3 ServletContext.getResourceAsStream("/") returns an unusable
   stream
 + 661 JsrExtension is missing hashCode() and equals()
 + 756 Filter problematic headers from CGI and FastCGIProxy

jetty-9.3.11.M0 - 22 June 2016
 + 425 Incorrect @ServerEndpoint Encoder/Decoder lifecycle
 + 624 AsyncContext.onCompleted called twice
 + 645 jetty-requestlog.xml default log path
 + 654 Jetty 9.3 ServletContext.getResourceAsStream("/") returns an unusable
   stream
 + 659 CONNECT request fails spuriously
 + 660 NullPointerException in Request.getParameter: _parameters is null
 + 661 JsrExtension is missing hashCode() and equals()

jetty-9.3.10.v20160621 - 21 June 2016
 + 388 Add methods to send text frames with pre-encoded strings
 + 605 Guard concurrent calls to WebSocketSession.close()
 + 608 reset encoding set from content type?
 + 609 websocket ClientCloseTest testServerNoCloseHandshake is failing
 + 610 HttpClientRedirectTest/testRedirectWithWrongScheme test failing in CI
 + 620 Missing call to setPattern in RewritePatternRule constructor
 + 622 NoSqlSessionManager test for expired session does not use
   session.maxInactiveInterval
 + 623 Add --gzip suffix to 304 responses with ETAGs
 + 624 AsyncContext.onCompleted called twice
 + 628 IOException: Unable to open root Jar file
   MetaInfConfiguration.getTlds(MetaInfConfiguration.java:406) with Spring boot
   loader + WebAppContext + non-expanded war
 + 632 JMX tests rely on fixed port
 + 633 If jmx and websocket is enabled, redploying a context produces a
   NullPointerException
 + 638 ConnectHandler responses should have Content-Length
 + 639 ServerContainer stores WebSocket sessions twice
 + 640 ClientContainer should store WebSocket sessions as beans
 + 641 MongoSessionIdManager uses deprecated ensureIndex
 + 647 HTTP/2 CONTINUATION frame parsing throws IllegalStateException
 + 648 Problem using InputStreamResponseListener to handle HTTP/2 responses

jetty-9.3.10.M0 - 26 May 2016
 + 354 Spin loop in case of exception thrown during accept()
 + 464 Improve reporting of SSLHandshakeException
 + 542 Support Connection.Listener bean on clients
 + 574 Introduce a TLS handshake completed listener
 + 581 Initial session recv window setting not working
 + 85 Expose TLS protocol used for connection in SecureRequestCustomizer

jetty-9.3.9.v20160517 - 17 May 2016
 + 436 Migrate Jetty Documentation
 + 437 updates to NPE prevention
 + 501 clear continuation initial on undispatch
 + 510 Module [depend] property expansion should support eg
   foo/${bar}/${bar}-xxx
 + 514 Allow ExecutionStrategy to be configurable
 + 518 jarfile fix for springboot
 + 519 Disable SSL session caching
 + 521 Separate usage of the Server and the ServerConnector Executors
 + 525 Spin in HttpInputOverHttp.blockForContent with malformed HTTP-Request
 + 526 Headers set from RequestDispatcher.include() not showing up in response
 + 529 Start property for non standard JRE versions
 + 533 Do not hide file resource exception
 + 534 Deadlock in MongoSessionManager
 + 546 Guard concurrent calls to ExecutionStrategy.execute()
 + 547 ExecuteProduceConsume (EWYK) does not exit low threads mode
 + 552 Improve HTTP/2 idle timeout handling
 + 553 Abort HttpChannel if response has wrong content-length
 + 556 Improve Resource.getAlias() checks on Windows
 + 557 Review ThreadPool.isLowOnThreads()
 + 558 HTTP/2 server hangs when thread pool is low on threads
 + 560 Jetty Client Proxy Authentication does not work with HTTP Proxy
   tunneling
 + 561 Fixed test timer
 + 567 NPE in ErrorPageErrorHandler debug
 + 570 URIUtil.encodePath does not always encode utf8 chars
 + 571 AbstractAuthentication.matchesURI() fails to match scheme
 + 572 Don't reject HTTP/2 requests without body in low threads mode
 + 486530 Handler added to WebAppContext prevents ServletContext initialization

jetty-9.2.17.v20160517 - 17 May 2016
 + 560 Jetty Client Proxy Authentication does not work with HTTP Proxy
   tunneling
 + 571 AbstractAuthentication.matchesURI() fails to match scheme

jetty-9.2.16.v20160414 - 14 April 2016
 + 85 Expose TLS protocol used for connection in SecureRequestCustomizer
 + 316 add chm mime mapping to mime.properties
 + 353 Jetty Client doesn't forward authentication headers with redirects when
   using proxy
 + 365 Potential connection leakage in case of aborted request
 + 367 Build downloads from git.eclipse.org
 + 371 jasper dependencies are outdated in 9.2.x
 + 377 HttpClient - No supported cipher suites leads to stuck requests
 + 418 Javax websocket server impl does not expose all required services as
   OSGi capabilities
 + 424 Jetty impl. of Websocket ServerEndpointConfig.Configurator lifecycle out
   of spec.
 + 437 NPE is raised inside Jetty websocket client on receiving empty message
   through MessageHandler.Partial<>
 + 438 File and Path Resources with control characters should be rejected
 + 469 Update to support apache jasper 8.0.33
 + 510 Module [depend] property expansion should support eg
   foo/${bar}/${bar}-xxx

jetty-9.3.9.M1 - 11 April 2016
 + 481 Event response.success notified without waiting for content callback for
   HTTP/2 transport
 + 490 serverClasses set from jetty-web.xml
 + 491 Do not assume gzip acceptable for HTTP/2
 + 503 Wrong request-per-connection counting in MultiplexHttpDestination in
   case of failures
 + 504 HTTP/2 client transport cannot send request after idle timeout
   jetty-9.3.9.M0 - 05 April 2016
 + 184 Empty Realm for BasicAuthentication
 + 371 update apache jsp to 8.0.27
 + 418 Add osgi capability for endpoint configurator
 + 424 Jetty impl. of Websocket ServerEndpointConfig.Configurator lifecycle out
   of spec
 + 427 Squelch intentional exceptions seen during websocket testing
 + 434 RequestTest stack traces
 + 435 adjust debug log message
 + 437 Avoid NPE on receiving empty message though MessageHandler.Partial
 + 438 File and Path Resources with control characters should be rejected
 + 446 jetty-quickstart path normalization uses improper paths on Windows
 + 448 RFC2616 Compliance Mode should track and report RFC7230 violations
 + 450 Client AuthenticationProtocolHandler sends request failures to response
   failure listener
 + 451 RFC2616 Compliance mode should support empty headers
 + 453 Change logging of setting session maxInactiveInterval to DEBUG from WARN
 + 454 DoSFilter does not send an error status code when closing a connection
   because of timeout
 + 458 Improve Quality list handling
 + 467 Compact // rule
 + 469 Update to Apache Jasper 8.0.33
 + 470 AsyncContextState NPE if called after reset
 + 472 Use LongAdder for statistics
 + 476 HttpClient should not send absolute-form target with non HttpProxy

jetty-9.3.8.v20160314 - 14 March 2016
 + 107 ResourceHandler range support testcase
 + 124 Don't produce text/html if the request doesn't accept it
 + 247 improving invalid buffer manipulation exception messages
 + 258 Http request to origin server over https proxy contains absolute URL
 + 266 jetty-client redirection process is aborted if redirect response have
   corrupt body
 + 305 NPE when notifying the session listener if the channel is closed before
   a session has been opened
 + 316 Add *.chm mimetype mapping
 + 343 ensure release deployment of test-jetty-webapp:war and
   test-proxy-webapp:war
 + 346 HttpParser RFC2616 Compliance mode
 + 353 Jetty Client doesn't forward authentication headers with redirects when
   using proxy
 + 356 Element error-page/location must start with a '/'
 + 362 Very slow page load and missing resources when using HTTP/2 with Jetty
   9.3.7
 + 365 Potential connection leakage in case of aborted request
 + 366 Avoid HTTP2Flusher reentrancy
 + 367 Resolve remaining git.eclipse.org build references
 + 372 Data race in HttpReceiverOverHTTP2
 + 377 HttpClient - No supported cipher suites leads to stuck requests
 + 378 Can't configure per nodes settings in start.ini
 + 379 Insufficient information on asyncNotSupported
 + 381 HttpClient does not send the Authorization header with authenticating
   proxy
 + 386 Explicit Authorization header is dropped when handling 407s
 + 397 Multipart EOF handling
 + 402 Don't use Thread.isAlive() in ShutdownMonitor
 + 405 adding testcase for problematic HttpURI parsing of path params
 + 406 GzipHandler: allow to override the Vary response header
 + 407 JSR356 Server WebSocket Sessions no longer being tracked
 + 408 Http client does not work on https with proxy
 + 411 Add more debug log for mongosessionmanager and remove debug printlns
 + 413 HotSwapHandler null handlers
 + 416 Support HTTPS forward proxies
 + 417 HttpClient: review support for OPTIONS *
 + 423 Duplicate Content-Length header not handled correctly

jetty-9.3.8.RC0 - 25 February 2016
 + 81 Exception not always thrown in Jetty to application when upload part is
   too big
 + 82 Request.getPart() that results in Exception still allows other parts to
   be fetched
 + 251 Removing SSLEngine.beginHandshake() calls
 + 285 PathContentProvider - Use of Direct buffers without pooling
 + 298 qtp threads spin-locked in MBeanContainer.beanAdded
 + 342 Reintroducing Response parameter to logExtended
 + 344 init script does not properly display status of a non running service
 + 346 HttpParser RFC2616 Compliance mode
 + 347 Avoid sending request using a connection that is idle timing out
 + 352 Integrate session idling for MongoSessionManager
 + 354 Spin loop in case of exception thrown during accept()
 + 355 Improve close behavior for failed pending writes
 + 478918 Change javax.servlet.error,forward,include literals to
   RequestDispatcher constants
 + 484446 InputStreamResponseListener's InputStream uses default read (3) and
   blocks early on never-ending response.
 + 485306 HttpParser (HttpURI) mistaking basic auth password as a port number
 + 485469 permessage-deflate extension causes protocol error in Firefox/Chrome
 + 486394 Restore MultiPartFilter behavior with regards to temp file access
 + 486497 NPE in MappedLoginService
 + 486511 Server.getURI() returns wrong scheme on SSL/HTTPS
 + 486530 Handler added to WebAppContext prevents ServletContext initialization
 + 486589 HttpRequest has a wrong HTTP Version in HTTP/2
 + 486604 Add debug logging of ErrorPageErrorHandler logic
 + 486674 Quickstart path attribute normalization should be based on longest
   path match
 + 486829 Cancel stream error after a failed request with the HTTP/2.0 client
 + 486877 Google Chrome flagging 'obsolete cipher suite' in Jetty and will soon
   issue broken padlock
 + 486930 Selector does not correctly handle rejected execution exception
 + 487158 Switched SCM URIs to github
 + 487197 Deflater/Inflater memory leak with WebSocket permessage-deflate
   extension
 + 487198 ContextScopeListener should be called on context start and stop
 + 487277 Introduce http-forwarded module for X-Forwarded support
 + 487354 Aborted request or response does not send RST_STREAM frame
 + 487511 Jetty HTTP won't work on turkish systems
 + 487714 Avoid NPE in close race for async write
 + 487750 HTTP/2 push must not be recursive

jetty-9.2.15.v20160210 - 10 February 2016
 + 482042 New API, Allow customization of ServletHandler path mapping
 + 482243 Fixed GzipHandler for Include
 + 482270 Expose upgrade request locales
 + 482855 Content-Length omitted for POST requests with empty body
 + 483620 Servlet annotation mapping to "/" should override webdefault.xml
   mapping
 + 483857 jetty-client onComplete isn't called in case of exception in
   GZIPContentDecoder.
 + 484349 Promote WebSocket PathMappings / PathSpec to Jetty Http
 + 484350 Allow GzipHandler path include/exclude to use regex
 + 484397 Unavoidable NullPointerException in onMessage-Handler for
   PongMessages
 + 484603 HashLoginService does not stop its PropertyUserStore
 + 484612 Restore WebSocket Session.close() sending 1000/Normal status code
 + 484621 Client hangs till timeout when Authentication.authenticate() throws
   exception.
 + 487511 Jetty HTTP won't work on turkish systems

jetty-9.3.7.RC1 - 13 January 2016
 + 481986 Dead JSR 356 Server Session still being tracked after
   Session/Connection closure
 + 484616 Outdated version of javaee_web_services_client_1_2.xsd
 + 485031 two PathWatcher threads running after automatically restarting webapp
 + 485063 After stopping JettyWebAppContext, it still contains reference to old
   WebAppClassLoader via ServerContainer bean
 + 485064 HashSessionManager leaks ScheduledExecutorScheduler with reference to
   un-deployed webapp
 + 485376 Multiple charset attributes in Content-Type
 + 485535 jetty.sh results in FAILED when running service restart
 + 485663 NullPointerException in WebSocketSession during upgrade with DEBUG
   logging
 + 485712 Quickstart web.xml is absolute

jetty-9.3.7.RC0 - 05 January 2016
 + 458745 Async ISE in async Echo
 + 481567 permessage-deflate causing data-dependent ju.zip.DataFormatException:
   invalid stored block lengths
 + 482173 Track original Query string in Rewrite RuleContainer too
 + 482243 Fixed GzipHandler for Include
 + 482270 Expose upgrade request locales
 + 482272 Fixed relative symlink checking
 + 482506 HTTP/2 load test with h2load fails
 + 482670 HttpURI wrongly parser URI paths starting with /@
 + 482855 Content-Length omitted for POST requests with empty body
 + 482959 Local stream count never decrements when closing a stream causing
   IllegalStateException.
 + 483009 MultiPartContentProvider may send wrong Content-Length
 + 483039 HTTP2 Upgrade case sensitivity on Connection header
 + 483344 text/csv Mime Type For CSV in mime properties File
 + 483413 Warn on @Deprecated servlet/filter use
 + 483422 Empty chunked body in 304 Response
 + 483620 Servlet annotation mapping to "/" should override webdefault.xml
   mapping
 + 483857 jetty-client onComplete isn't called in case of exception in
   GZIPContentDecoder.
 + 483878 Parallel requests stuck via the http client transport over HTTP/2
 + 484167 GOAWAY frames aren't handling disconnects appropriately on Client
 + 484210 HttpClient over HTTP/2 should honor maxConcurrentStreams
 + 484262 Race condition between GOAWAY disconnect and ability to make new
   request.
 + 484349 Promote WebSocket PathMappings / PathSpec to Jetty Http
 + 484350 Allow GzipHandler path include/exclude to use regex
 + 484397 Unavoidable NullPointerException in onMessage-Handler for
   PongMessages
 + 484440 Swap WebSocket PathMappings for new jetty-http PathMappings
 + 484585 Avoid sending request using a connection that is idle timing out
 + 484603 HashLoginService does not stop its PropertyUserStore
 + 484612 Restore WebSocket Session.close() sending 1000/Normal status code
 + 484621 Client hangs till timeout when Authentication.authenticate() throws
   exception.
 + 484622 Improve handling of Direct and Mapped buffers for static content
 + 484624 Disable CachingWebAppClassLoader
 + 484657 Support HSTS rfc6797
 + 484683 FastCGI request idle timeout is handled incorrectly
 + 484718 Review idle timeout handling
 + 484801 Avoid non-cached memory mapped files
 + 484818 Expose interesting HTTP/2 attributes and operations via JMX
 + 484822 Jetty ThreadMonitor memory leak
 + 484861 Improve FlowControlStrategy stall handling
 + 484876 Make simpler to customize the FlowControlStrategy
 + 484878 Make BufferingFlowControlStrategy.bufferRatio configurable via JMX

jetty-9.3.6.v20151106 - 06 November 2015
 + 419966 Add ContentProvider that submits multipart/form-data
 + 472675 No main manifest attribute, in jetty-runner regression
 + 476641 Proxy rewriteTarget() null return does not call error handler
 + 478757 DebugHandler thread name is mangled
 + 479179 Fixed NPE from debug
 + 479378 Incorrect REQUEST_URI
 + 479712 Documented --approve-all-licenses
 + 479832 Use system properties for gcloud config for GCloudDatastore session
   manager
 + 479839 Regression when starting application with excessive scan times
 + 479865 IllegalStateException: Multiple servlets map to path: *.jsp: jsp,jsp
 + 480061 HTTP/2 server doesn't send GOAWAY frame when shutting down
 + 480162 Continuations behavior differences due to HttpURI behavior
 + 480260 HPack decode error for buffers with offset
 + 480272 Update to newer jdt ecj version
 + 480452 Large downloads via FastCGI proxy keep HttpClient connections active
 + 480764 Error parsing empty multipart
 + 481006 SSL requests intermittently fail with EOFException when SSL
   renegotiation is disallowed.
 + 481203 Add ability to set configurations to apply to WebAppContext for
   jetty-maven-plugin
 + 481225 Secondary resources with query parameters are not properly pushed
 + 481236 Make ShutdownMonitor java security manager friendly
 + 481355 Nested Symlinks
 + 481373 Corner cases where session may remain in JDBCSessionManager memory
 + 481385 Incorrect parsing of END_REQUEST frames
 + 481418 ResourceHandler sets last modified
 + 481437 Port ConnectHandler connect and context functionality from Jetty 8
 + 481554 DispatcherType reset race

jetty-9.2.14.v20151106 - 06 November 2015
 + 428474 Expose batch mode in the Jetty WebSocket API
 + 471055 Restore legacy/experimental WebSocket extensions (deflate-frame)
 + 472082 isOpen returns true on CLOSING Connection
 + 474068 Update WebSocket Extension for permessage-deflate draft-22
 + 474319 Reintroduce blocking connect()
 + 474321 Allow synchronous address resolution
 + 474453 Tiny buffers (under 7 bytes) fail to compress in permessage-deflate
 + 474454 Backport permessage-deflate from Jetty 9.3.x to 9.2.x
 + 474936 WebSocketSessions are not always cleaned out from openSessions
 + 476023 Incorrect trimming of WebSocket close reason
 + 476049 When using WebSocket Session.close() there should be no status code
   or reason sent
 + 477385 Problem in MANIFEST.MF with version 9.2.10 / 9.2.13
 + 477817 Fixed memory leak in QueuedThreadPool
 + 481006 SSL requests intermittently fail with EOFException when SSL
   renegotiation is disallowed.
 + 481236 Make ShutdownMonitor java security manager friendly
 + 481437 Port ConnectHandler connect and context functionality from Jetty 8

jetty-9.3.5.v20151012 - 12 October 2015
 + 479343 calls to MetaData#orderFragments() with relative ordering adds
   duplicate jars
 + 479537 Server preface sent after client preface reply
 + 479584 WS Session does not contain UpgradeRequest information in
   WebSocketAdapter.onWebSocketConnect callback

jetty-9.3.4.v20151007 - 07 October 2015
 + 428474 Expose batch mode in the Jetty WebSocket API
 + 472082 isOpen returns true on CLOSING Connection
 + 474936 WebSocketSessions are not always cleaned out from openSessions
 + 475209 WebSocketServerFactory should not hand null object to
   DecoratedObjectFactory
 + 476023 Incorrect trimming of WebSocket close reason
 + 476049 When using WebSocket Session.close() there should be no status code
   or reason sent
 + 476170 Support servers that close connections without sending Connection:
   close header.
 + 476720 getTrustStoreResource fixed
 + 477087 Enforce that the preface contains a SETTINGS frame
 + 477123 AsyncListener callbacks need context scope
 + 477270 Add ability to send a single PRIORITY frame
 + 477278 Refactored DefaultServlet for cached Gzip & Etags
 + 477385 Make jetty osgi manifests only resolve jetty packages against a
   single distro version
 + 477641 ALPN classes exposed to webapps - fixed typo
 + 477680 Encode merged query parameters
 + 477737 Improve handling of etags with dynamic and static gzip
 + 477757 Null args in TypeUtil .call & .construct result in confusing
   exceptions
 + 477817 Fixed memory leak in QueuedThreadPool
 + 477878 HttpClient over HTTP/2 doesn't close upload stream
 + 477885 Jetty HTTP2 client fails to connect with Netty server - HTTP2 client
   preface missing or corrupt.
 + 477890 Overwhelmed HTTP/2 server discards data
 + 477895 Prevent leak of handles to deleted files after redeploy
 + 477900 Increase client authentication default max content size
 + 478008 Do not reset current value of CounterStatistics
 + 478021 Client sending Connection: close does not shutdown output
 + 478105 prependFilterMapping check for null FilterHolder
 + 478239 Remove pointless synchronize in infinispan scavenging
 + 478247 WebappClassLoader pinned after redeploy
 + 478275 Priority information in HEADERS frame is not sent
 + 478280 property file in temp directory
 + 478372 JavaUtilLog setSourceClass and setSourceMethod
 + 478434 Priority weights should be between 1 and 256 inclusive
 + 478752 Clarify support for HttpServletRequest.upgrade()
 + 478757 DebugHandler thread name is mangled
 + 478829 WebsocketSession not cleaned up / memory leak
 + 478862 Update to jstl 1.2.5
 + 478923 threads stuck at SharedBlockingCallback$Blocker.block
 + 479026 Wrong CONNECT request idle timeout
 + 479277 HttpClient with HTTP/2 transport does not work for "https" URLs

jetty-9.3.3.v20150827 - 27 August 2015
 + 470311 Introduce a proxy-protocol module
 + 471055 Restore legacy/experimental WebSocket extensions (deflate-frame)
 + 472411 PathResource.checkAliasPath() typo
 + 473321 Overriding SSL context KeyStoreType requires explicit override of
   TrustStoreType
 + 474025 SslContextFactory does not work with JCEKS Keystore
 + 474068 Update WebSocket Extension for permessage-deflate draft-22
 + 474319 Reintroduce blocking connect()
 + 474321 Allow synchronous address resolution
 + 474344 apache-jstl includes test dependencies
 + 474358 DefaultServlet bad Content-Type on compressed content
 + 474361 Handle JVM version extensions like -internal
 + 474453 Tiny buffers (under 7 bytes) fail to compress in permessage-deflate
 + 474454 Backport permessage-deflate from Jetty 9.3.x to 9.2.x
 + 474455 Enable permessage-deflate WebSocket extension
 + 474558 Debug log ServletContainerInitializer @HandlesTypes contents
 + 474617 AsyncListener.onError not called for errors
 + 474618 AsyncListener.onComplete not called when error occurs
 + 474634 AsyncListener.onError() handling
 + 474685 GzipHandler configuration supports csv paths and mimetypes
 + 474888 HttpClient JMX support
 + 474936 WebSocketSessions are not always cleaned out from openSessions
 + 474961 Close input stream for classes in AnnotationParser after scanning
 + 475195 SNI matching fails when keystore does not contain wild certificates
 + 475483 Starting Jetty with [exec] should use properties file
 + 475546 ClosedChannelException when connecting to HTTPS over HTTP proxy with
   CONNECT.
 + 475605 Add support for multi-homed destinations
 + 475927 SecureRequestCustomizer fails to match host

jetty-9.3.2.v20150730 - 30 July 2015
 + 470351 Fixed SNI matching of wildcard certificates
 + 470727 Thread Starvation of selector wakeups
 + 472601 org.eclipse.jetty.util.log.Log.setLog() does not work as before
 + 472621 Unjustified timeout when serving static content
 + 472781 GzipHandler isMimeTypeGzipable() bad logic
 + 472859 ConcatServlet may expose protected resources
 + 472931 HttpConfiguration copy constructor incomplete
 + 472974 Improved StatisticsHandler 503 generation
 + 473006 Encode addPath in URLResource
 + 473118 HTTP/2 server does not retrieve Host header from client
 + 473243 Delay resource close for async default content
 + 473266 Better handling of MultiException
 + 473294 Fixed include cipher suites support for wildcards
 + 473307 Add 301 Moved Permanently Rules to jetty-rewrite
 + 473309 Add special (non-replacement) Terminating rules to jetty-rewrite
 + 473319 Parameterize status code on Redirect Rules for alternate use
 + 473321 Overriding SSL context KeyStoreType requires explicit override of
   TrustStoreType
 + 473322 GatherWrite limit handling
 + 473624 ProxyServlet.Transparent / TransparentDelegate add trailing slash
   before query when using prefix.
 + 473832 SslConnection flips back buffers on handshake exception

jetty-9.2.13.v20150730 - 30 July 2015
 + 472859 ConcatServlet may expose protected resources
 + 473006 Encode addPath in URLResource
 + 473243 Delay resource close for async default content
 + 473266 Better handling of MultiException
 + 473322 GatherWrite limit handling
 + 473624 ProxyServlet.Transparent / TransparentDelegate add trailing slash
   before query when using prefix.
 + 473832 SslConnection flips back buffers on handshake exception

jetty-9.3.1.v20150714 - 14 July 2015
 + 441020 Support HEADERS followed by CONTINUATION+
 + 460671 Rationalize property names (fix for jetty.sh)
 + 462346 Change classesPattern to scanClassesPattern and testClassesPattern to
   scanTestClassesPattern to clarify purpose
 + 464294 AsyncNCSARequestLog blocks JVM exit after failure
 + 464741 HttpFields declares IllegalArgumentException as checked exception
 + 464745 Remove @org.apache.xbean.XBean references
 + 469384 Improved javadoc for ClasspathPattern
 + 470184 Send the proxy-to-server request more lazily
 + 470327 Problem with scope provided dependencies with jspc plugin
 + 470505 jetty-maven-plugin JettyWebAppContext#setQuickStartWebDescriptor
   should accept a Maven-friendly type
 + 470664 Handle multiple RequestLogHandler in chain
 + 470727 Thread Starvation of selector wakeups
 + 470803 If a webapp is not fully started do not fully stop it
 + 470855 Only log warning for duplicate path mappings to same servlet in same
   descriptor
 + 470963 Update jetty-maven-plugin mojo annotations for maven 3
 + 471071 jetty-infinispan.xml incorrect syntax for remote named cache
 + 471076 Apache jspc ignores empty list of files to precompile and scans
   anyway
 + 471251 Improved debugging on async timeout
 + 471272 ArrayIndexOutOfBoundsException in
   org.eclipse.jetty.quickstart.PreconfigureQuickStartWar
 + 471388 StringIndexOutOfBoundsException when using <c:url> with parameters
 + 471464 Parsing issues with HttpURI
 + 471604 Extend CrossOriginFilter to provide a Timing-Allow-Origin header
 + 471623 Update to apache jsp 8.0.23 Use 8.0.23.M1 for jetty version of apache
   jsp 8.0.23
 + 471985 NPE in HttpFields.putField
 + 472310 Improved logging when no supported included ciphers
 + 472411 PathResource.checkAliasPath typo
 + 472422 Custom status codes result in a NumberFormatException while using
   http2.

jetty-9.3.0.v20150612 - 12 June 2015
 + 414479 Add WebSocketPingPongListener for those that want PING/PONG payload
   data
 + 420678 Add WebSocketPartialListener to support receiving partial WebSocket
   TEXT/BINARY messages
 + 420944 Hot Deployment of WAR when Context XML exists doesn't trigger
   redeploy
 + 423974 Optimize flow control
 + 424368 Add CONTRIBUTING.md
 + 430951 Support SNI with ExtendedSslContextFactory
 + 436345 Refactor AbstractSession to minimize burden on subclasses to
   implement behaviour
 + 437303 Serving of static filenames with "unwise" characters causes 404 error
 + 437395 Start / Properties in template sections should be default applied for
   enabled modules
 + 438204 getServerName returns IPv6 addresses wrapped in []
 + 439369 Remove unused class CrossContextPsuedoSession
 + 439374 Use utf-8 as default charset for html
 + 439375 preferred rfc7231 format is mime;charset=lowercase-9
 + 440106 Improve ProtocolHandler APIs
 + 440506 Jetty OSGi boot bundle does not support OSGi framework Eclipse
   Concierge
 + 442083 Client resets stream, pending server data is failed, connection
   closed.
 + 442086 Review HttpOutput blocking writes
 + 442477 Allow Symlink aliases by default
 + 442495 Bad Context ClassLoader in JSR356 WebSocket onOpen
 + 442950 Embedded Jetty client requests to localhost hangs with high cpu usage
   (NIO OP_CONNECT Solaris/Sparc).
 + 443652 Remove dependency on java.lang.management classes
 + 443661 Rename manifest and service constants for jetty osgi resource
   fragment code
 + 443662 Consume buffer in write(ByteBuffer)
 + 443713 Reduce number of SelectionKey.setInterestOps() calls
 + 443893 Make a module for weld
 + 444124 JSP include with <servlet><jsp-file> can cause infinite recursion
 + 444214 Socks4Proxy fails when reading less than 8 bytes
 + 444222 replace CRLF in header values with whitespace rather than ?
 + 444416 AsyncProxyServlet recursion
 + 444485 Client resets stream, pending server data is failed, write hangs
 + 444517 Ensure WebSocketUpgradeFilter is always first in filter chain
 + 444547 Format exception in ResourceCache.Content.toString()
 + 444617 Expose local and remote socket address to applications
 + 444721 PushCacheFilter cleanup/improvements
 + 444748 WebSocketClient.stop() does not unregister from ShutdownThread
 + 444764 HttpClient notifies callbacks for last chunk of content twice
 + 444771 JSR356 / EndPointConfig.userProperties are not unique per endpoint
   upgrade
 + 445167 Allow configuration of dispatch after select
 + 445823 Moved RequestLog calling to HttpChannel
 + 446559 Avoid spin consuming extra data
 + 446564 Refactored RequestLog Mechanism
 + 446944 ServletTester and HttpTester should be in
   <classifier>tests</classifier>
 + 447216 putAll Properties in XmlConfiguration
 + 447515 Remove GzipFilter
 + 448156 Fixed INACTIVE race in IteratingCallback
 + 448675 Impossible to set own Threadpool when using jetty-maven-plugin
 + 449003 WARNING: Cannot enable requested module [protonego-impl]: not a valid
   module name
 + 449811 handle unquoted etags when gzipping
 + 450467 Integer overflow in Session expiry calculation in MongoSessionManager
 + 451973 Ambiguous module init location when mixing --add-to-start &
   --add-to-startd in the same exec
 + 451974 Combine multiple start license acknowledgement into one
 + 452188 Delay dispatch until content optimisation
 + 452322 Restore progress messages for --add-to-start(d) use
 + 452323 Start --list-config makes no hint on transitive enabled modules
 + 452329 Transitive modules in start.jar --add-to-start(d) are not added if
   enabled already in tree
 + 452465 100% CPU spin on page reload
 + 452503 Start.jar --add-to-start=jstl results in GraphException: Unable to
   expand property in name: jsp-impl/${jsp-impl}-jstl
 + 453487 Recycle HttpChannelOverHTTP2
 + 453627 Fixed FileSystem test for nanosecond filesystems
 + 453636 Improved spin detection on test
 + 453829 Added HeaderRegexRule
 + 453834 CDI Support for WebSocket
 + 454152 Remove mux remnants from WebSocketClient
 + 454934 WebSocketClient / connectToServer can block indefinitely during
   upgrade failure
 + 454952 Allow Jetty to run in Java 8 compact 3 profile
 + 456209 Bad ContextClassLoader in WebSocket onMessage
 + 456956 Reduce ThreadLocal.remove() weak reference garbage
 + 457130 HTTPS request with IP host and HTTP proxy throws
   IllegalArgumentException.
 + 457309 Add test to ensure GET and HEAD response headers same for gzip
 + 457508 Add flag to scan exploded jars in jetty-jspc-maven-plugin
 + 457788 Powered By in o.e.j.util.Jetty conditional on sendServerVersion
 + 458478 JarFileResource improve performance of exist method
 + 458527 Implement an async proxy servlet that can perform content
   transformations.
 + 458663 Handle null header values
 + 459081 http2 push failures
 + 459542 AsyncMiddleManServlet race condition on first download content
 + 459655 Remove SPDY and NPN
 + 459681 Remove dead code after removal of glassfish jasper support
 + 459731 Update for drafts hpack-11 and http2-17
 + 459734 Update to apache jsp 8.0.20
 + 459845 Support upgrade from http1 to http2
 + 460187 infinite recursion in sending error
 + 460210 ExecutionStragegy producer for SelectManager calls onOpen from
   produce method
 + 460211 Fixed Idle race in ExecuteProduceRun
 + 460297 Parameterize infinispan.mod
 + 460670 Support multiple names in <Property> elements
 + 460671 Rationalize property names
 + 460746 HttpConfiguration#setPersistentConnectionsEnabled(boolean)
 + 461052 Local streams created after INITIAL_WINDOW_SIZE setting have wrong
   send window.
 + 461350 Update HttpParser IllegalCharacter handling to RFC7230
 + 461415 Maven Jetty Plugin ignores ZIP overlays
 + 462040 reverted and deprecated getStringField methods
 + 462098 Support setting ThreadGroup in ScheduledExecutorScheduler
 + 462162 StackOverflowException when response commit fails
 + 462193 Asynchronous HttpOutput.close()
 + 463036 system properties to set ssl password and keypasword
 + 463144 modules do not see pre-downloaded ALPN libs
 + 464419 Removed xinetd support
 + 464438 ClassFileTransformer support in
   org.eclipse.jetty.webapp.WebAppClassLoader broken
 + 464442 Enable parallel class loading
 + 464528 NPE protection in getIncludedCipher suites
 + 464537 Updated setuid dependency to 1.0.3
 + 464555 ALPN module download attempts to download jar before dir exists
 + 464556 Restrict start module downloads to ${jetty.base} paths only
 + 464564 NoSql sessions created inside a forward not persisted correctly
 + 464606 Support property expansion in "default" attribute of Property
 + 464629 JDK8 Socket customization
 + 464630 Cannot configure Configuration classlist in osgi
 + 464633 Change Selection.how to Selection.criteria
 + 464706 HTTP/2 and async I/O: onDataAvailable() not called
 + 464708 Support HttpConfiguration.delayDispatchUntilContent in HTTP/2
 + 464724 MultiPartInputStreamParser.parse ServletException never thrown
 + 464727 Update Javadoc for Java 8 DocLint
 + 464744 PathMap.match() never throws IllegalArgumentException
 + 464837 Large META-INF/resources/ jars can significantly impact startup speed
 + 464839 Add limit to MongoSessionIdManager purge queries
 + 464869 org.eclipse.jetty.util.resource.PathResource do not work
 + 465118 Fixed GzipHandler handling of multiple closes
 + 465606 IteratingCallback.close() does not fail pending callback
 + 465754 Unchecked PrintWriter errors
 + 465854 Provide java.nio.file.WatchService alternative for Scanner
 + 465857 Support HTTP/2 clear-text server-side upgrade
 + 465867 Implement --skip-file-validation=<module>
 + 466005 Use Files.move(src,trgt) instead of File.rename for
   Part.write(filename)
 + 466283 Support specifying ALPN protocols in HTTP2Client
 + 466618 Partial WebSocket Text delivery does not like incomplete UTF8
   sequences
 + 466619 Add WebSocketFrameListener for receiving WebSocket Frame information
 + 466628 Improve IllegalStateException on ServletInputStream.setReadListener()
 + 466645 Allow XmlConfiguration Properties to use Elements or Attributes
 + 466647 Add ${jetty.tag.version} property and expand URL properties
 + 466648 jetty-ssl download of keystore should be from tags, not master
 + 466669 Add nosql.mod into jetty distro
 + 466678 Make a .mod file for jdbc session management
 + 466774 Update jetty-all module for Jetty 9.3
 + 467036 WebSocketClient fails to process immediate frames from server
 + 467043 WebSocketClient close codes on protocol violation reported as policy
   violation
 + 467055 Mongodb session scavenging can result in very slow query
 + 467165 Add --skip-file-validation to start.jar --help output
 + 467281 Remove Java 1.7 support from Jetty 9.3
 + 467289 Not possible to specify jmxrmi port value
 + 467702 SslContextFactory not backward compatible
 + 467730 HTTP2 requires enabled ciphers to be sorted by blacklist
 + 467790 Update default etc files inside jetty-osgi-boot bundle
 + 468313 PushCacheFilter wrongly associates primary resources to themselves
 + 468347 Fix modules/debuglog.mod
 + 469241 Use null WatchService as loop terminator for PathWatcher
 + 469341 Not possible to use old/deprecated start properties
 + 469414 Proxied redirects expose upstream server name
 + 469633 Make SpinLock behavior pluggable
 + 469799 Transitive module dependencies without ini templates are still added
   to ini
 + 469860 Add module metadata versioning to support backwards compat
 + 469863 fixed setNeedClientAuth/setWantClientAuth
 + 469936 Remove usages of SpinLock
 + 469982 Produce warning for dynamic modules with ini-templates seen during
   --add-to-start
 + 469991 Fix logging levels in websocket client UpgradeConnection

jetty-9.2.12.v20150709 - 09 July 2015
 + 469414 Proxied redirects expose upstream server name
 + 469936 Remove usages of SpinLock
 + 470184 Send the proxy-to-server request more lazily

jetty-9.2.11.v20150529 - 29 May 2015
 + 461499 ConnectionPool may leak connections
 + 463579 Add support for 308 status code
 + 464292 Implement stream-based transformer for AsyncMiddleManServlet
 + 464438 ClassFileTransformer support in
   org.eclipse.jetty.webapp.WebAppClassLoader broken
 + 464740 DosFilter whiteList check improvement
 + 464869 PathResource.addPath allows absolute resolution
 + 464989 AbstractSessionManager.removeEventListener() should remove
   HttpSessionIdListener
 + 465053 Prevent gzip buffer overflow on complete
 + 465181 HttpParser parse full end chunk
 + 465202 Forked Mojo does not extract war overlays/dependencies
 + 465359 Resource.newResource(String res, boolean useCache) does not use
   useCache argument
 + 465360 URLResource.addPath should use _useCaches setting to create new
   Resource
 + 465700 NullPointerException in ResourceHandler with welcome files
 + 465734 DosFilter whitelist bit pattern fix
 + 465747 Jetty is failing to process all HTTP OPTIONS requests
 + 466329 Fixed local only TestFilter
 + 467276 NPE protection in SslContextFactory
 + 467603 Response 401 from server hangs client
 + 467936 w Check HttpOutput aggregateSize is < bufferSize
 + 468008 Scanner ignores directory length
 + 468421 HttpClient#send fails with IllegalArgumentException on non-lowercase
   schemes.
 + 468714 SelectorManager updateKey race without submit
 + 468747 XSS vulnerability in HttpSpiContextHandler

jetty-9.3.0.RC1 - 22 May 2015
 + 464839 Add limit to MongoSessionIdManager purge queries
 + 465053 Prevent gzip buffer overflow on complete
 + 466774 Update jetty-all module for Jetty 9.3
 + 467055 Mongodb session scavenging can result in very slow query
 + 467165 Add --skip-file-validation to start.jar --help output
 + 467276 NPE protection in SslContextFactory
 + 467281 Remove Java 1.7 support from Jetty 9.3
 + 467289 Not possible to specify jmxrmi port value
 + 467603 Response 401 from server hangs client
 + 467702 SslContextFactory not backward compatible
 + 467730 HTTP2 requires enabled ciphers to be sorted by blacklist
 + 467790 Update default etc files inside jetty-osgi-boot bundle
 + 467936 w Check HttpOutput aggregateSize is < bufferSize

jetty-9.3.0.RC0 - 12 May 2015
 + 414479 Add WebSocketPingPongListener for those that want PING/PONG payload
   data
 + 420678 Add WebSocketPartialListener to support receiving partial WebSocket
   TEXT/BINARY messages
 + 423974 Optimize flow control
 + 430951 Support SNI with ExtendedSslContextFactory
 + 436345 Refactor AbstractSession to minimize burden on subclasses to
   implement behaviour
 + 440106 Improve ProtocolHandler APIs
 + 444721 PushCacheFilter cleanup/improvements
 + 446564 Refactored RequestLog Mechanism
 + 451973 Ambiguous module init location when mixing --add-to-start &
   --add-to-startd in the same exec
 + 453834 CDI Support for WebSocket
 + 454934 WebSocketClient / connectToServer can block indefinitely during
   upgrade failure
 + 457309 Add test to ensure GET and HEAD response headers same for gzip
 + 457508 Add flag to scan exploded jars in jetty-jspc-maven-plugin
 + 457788 Powered By in o.e.j.util.Jetty conditional on sendServerVersion
 + 458478 JarFileResource improve performance of exist method
 + 459273 Redundant license notices
 + 459734 Update to apache jsp 8.0.20
 + 459845 Support upgrade from http1 to http2
 + 460187 infinite recursion in sending error
 + 460297 Parameterize infinispan.mod
 + 460671 Rationalize property names
 + 460746 HttpConfiguration#setPersistentConnectionsEnabled(boolean)
 + 461415 Maven Jetty Plugin ignores ZIP overlays
 + 461499 ConnectionPool may leak connections
 + 461919 Use osgi-friendly serviceloader mechanism for WebSocketServletFactory
 + 461941 JMX Remote host:port set from start properties
 + 462040 reverted and deprecated getStringField methods
 + 462098 Support setting ThreadGroup in ScheduledExecutorScheduler
 + 462162 StackOverflowException when response commit fails
 + 462193 Asynchronous HttpOutput.close()
 + 462546 ShutdownMonitor should bind to jetty.host
 + 462616 Race between finishing a connect and timing it out
 + 463036 system properties to set ssl password and keypasword
 + 463144 modules do not see pre-downloaded ALPN libs
 + 463579 Add support for 308 status code
 + 464292 Implement stream-based transformer for AsyncMiddleManServlet
 + 464419 Removed xinetd support
 + 464438 ClassFileTransformer support in
   org.eclipse.jetty.webapp.WebAppClassLoader broken
 + 464442 Enable parallel class loading
 + 464528 NPE protection in getIncludedCipher suites
 + 464537 Updated setuid dependency to 1.0.3
 + 464555 ALPN module download attempts to download jar before dir exists
 + 464556 Restrict start module downloads to ${jetty.base} paths only
 + 464564 NoSql sessions created inside a forward not persisted correctly
 + 464606 Support property expansion in "default" attribute of Property
 + 464629 JDK8 Socket customization
 + 464630 Cannot configure Configuration classlist in osgi
 + 464633 Change Selection.how to Selection.criteria
 + 464706 HTTP/2 and async I/O: onDataAvailable() not called
 + 464708 Support HttpConfiguration.delayDispatchUntilContent in HTTP/2
 + 464724 MultiPartInputStreamParser.parse ServletException never thrown
 + 464727 Update Javadoc for Java 8 DocLint
 + 464740 DosFilter whiteList check improvement
 + 464744 PathMap.match() never throws IllegalArgumentException
 + 464837 Large META-INF/resources/ jars can significantly impact startup speed
 + 464869 org.eclipse.jetty.util.resource.PathResource do not work
 + 464989 AbstractSessionManager.removeEventListener() should remove
   HttpSessionIdListener
 + 465181 HttpParser parse full end chunk
 + 465202 Forked Mojo does not extract war overlays/dependencies
 + 465359 Resource.newResource(String res, boolean useCache) does not use
   useCache argument
 + 465360 URLResource.addPath should use _useCaches setting to create new
   Resource
 + 465606 IteratingCallback.close() does not fail pending callback
 + 465700 NullPointerException in ResourceHandler with welcome files
 + 465734 DosFilter whitelist bit pattern fix
 + 465747 Jetty is failing to process all HTTP OPTIONS requests
 + 465754 Unchecked PrintWriter errors
 + 465854 Provide java.nio.file.WatchService alternative for Scanner
 + 465857 Support HTTP/2 clear-text server-side upgrade
 + 465867 Implement --skip-file-validation=<module>
 + 466005 Use Files.move(src,trgt) instead of File.rename for
   Part.write(filename)
 + 466283 Support specifying ALPN protocols in HTTP2Client
 + 466329 Fixed local only TestFilter
 + 466618 Partial WebSocket Text delivery does not like incomplete UTF8
   sequences
 + 466619 Add WebSocketFrameListener for receiving WebSocket Frame information
 + 466628 Improve IllegalStateException on ServletInputStream.setReadListener()
 + 466645 Allow XmlConfiguration Properties to use Elements or Attributes
 + 466647 Add ${jetty.tag.version} property and expand URL properties
 + 466648 jetty-ssl download of keystore should be from tags, not master
 + 466669 Add nosql.mod into jetty distro
 + 466678 Make a .mod file for jdbc session management
 + 466774 Update jetty-all module for Jetty 9.3
 + 467036 WebSocketClient fails to process immediate frames from server
 + 467043 WebSocketClient close codes on protocol violation reported as policy
   violation

jetty-9.2.11.M0 - 25 March 2015
 + 454934 WebSocketClient / connectToServer can block indefinitely during
   upgrade failure
 + 459273 Redundant license notices
 + 461499 ConnectionPool may leak connections
 + 461919 Use osgi-friendly serviceloader mechanism for WebSocketServletFactory
 + 461941 JMX Remote host:port set from start properties
 + 462546 ShutdownMonitor should bind to jetty.host
 + 462616 Race between finishing a connect and timing it out

jetty-9.3.0.M2 - 11 March 2015
 + 383207 Use BundleFileLocatorHelperFactory to obtain BundleFileLocatorHelper
 + 420944 Hot Deployment of WAR when Context XML exists doesn't trigger
   redeploy
 + 423974 Optimize flow control
 + 424368 Add CONTRIBUTING.md
 + 430951 Improved ordering of SSL ciphers
 + 439374 Use utf-8 as default charset for html
 + 440506 Jetty OSGi boot bundle does not support OSGi framework Eclipse
   Concierge
 + 443652 Remove dependency on java.lang.management classes
 + 445518 Provide different error callbacks to ProxyServlet
 + 446564 Refactored RequestLog Mechanism
 + 447472 Clear async context timeout on async static content
 + 448446 org.eclipse.jetty.start.Main create classloader duplicate
 + 448944 Provide m2e lifecycle mapping metadata for jetty-jspc-maven-plugin
 + 449594 Handle ArrayTrie overflow with false return
 + 449811 handle unquoted etags when gzipping
 + 450467 Integer overflow in Session expiry calculation in MongoSessionManager
 + 450483 Missing parameterization of etc/jetty-deploy.xml
 + 450484 Missing parameterization of etc/jetty-http[s].xml
 + 450855 GzipFilter MIGHT_COMPRESS exception
 + 450873 Disable tests that downcaste wrapped GzipFilterResponses
 + 450894 jetty.sh does not delete JETTY_STATE at start
 + 451092 Connector will fail if HeaderListener return false
 + 451529 Change sentinel class for finding jstl on classpath to
   org.apache.taglibs.standard.tag.rt.core.WhenTag
 + 451634 DefaultServlet: useFileMappedBuffer javadoc is misleading
 + 451973 Ambiguous module init location when mixing --add-to-start &
   --add-to-startd in the same exec
 + 451974 Combine multiple start license acknowledgement into one
 + 452188 Delay dispatch until content optimisation
 + 452201 Set the container classloader for osgi during webbundle undeploy
 + 452246 Fixed SSL hang on last chunk
 + 452261 Ensure <jsp-file> works with new JettyJspServlet
 + 452322 Restore progress messages for --add-to-start(d) use
 + 452323 Start --list-config makes no hint on transitive enabled modules
 + 452329 Transitive modules in start.jar --add-to-start(d) are not added if
   enabled already in tree
 + 452424 Do not add Date header if already set
 + 452465 100% CPU spin on page reload
 + 452503 Start.jar --add-to-start=jstl results in GraphException: Unable to
   expand property in name: jsp-impl/${jsp-impl}-jstl
 + 452516 Make HttpOutput aggregation size configurable
 + 453386 Jetty not working when configuring QueuedThreadPool with
   minThreads=0.
 + 453487 Recycle HttpChannelOverHTTP2
 + 453627 Fixed FileSystem test for nanosecond filesystems
 + 453629 Fixed big write test
 + 453636 Improved spin detection on test
 + 453793 _maxHeaderBytes>0 is not verified in parseNext() when in
   State.CLOSED.
 + 453801 Jetty does not check for already registered services when
   bootstrapping
 + 453829 removed code with yahoo copyright
 + 454152 Remove mux remnants from WebSocketClient
 + 454157 HttpInput.consumeAll spins if input is in async mode
 + 454291 Added busy threads JMX attribute to QueuedThreadPool
 + 454773 SSLConnection use on Android client results in loop
 + 454952 Allow Jetty to run in Java 8 compact 3 profile
 + 454954 Jetty osgi should skip fragment and required bundles that are in the
   uninstalled state
 + 454955 OSGi AnnotationParser should skip resources that are not in the
   classpath and close the class inputstream when done scanning it
 + 454983 Source bundles should not be singleton
 + 455047 Update JASPI
 + 455174 jetty-plus JNDI tests should use unique JNDI paths
 + 455330 Multiple Jetty-ContextFilePath entries separated by commas doesn't
   work
 + 455436 ProxyServlet sends two User-Agent values
 + 455476 Persist updated session expiry time for MongoSessionManager
 + 455655 ensure multipart form-data parsing exception thrown to servlet
 + 455863 Fixed jetty.sh handling of multiple JETTY_ARGS
 + 456209 Bad ContextClassLoader in WebSocket onMessage
 + 456426 Exception on context undeploy from EnvConfiguration
 + 456486 Jar containing ServiceContainerInitializer impl not found in TCCL in
   osgi
 + 456521 ShutdownHandler should shut down more gracefully
 + 456956 Reduce ThreadLocal.remove() weak reference garbage
 + 457017 Reflective call to websocket methods that fail have ambiguous
   exceptions
 + 457032 Request sent from a failed CompleteListener due to connect timeout is
   failed immediately.
 + 457130 HTTPS request with IP host and HTTP proxy throws
   IllegalArgumentException.
 + 457696 JMX implementation should not be overridden by WebApp classes
 + 457893 Close temp jar resource
 + 458101 added test for maxFormContentSize
 + 458140 Added DispatcherType support to RewriteHandler
 + 458174 Example Jar Server
 + 458175 multipart annotation on lazily loaded servlet does not work
 + 458209 Length check for HttpMethod MOVE lookahead
 + 458354 ALPNServerConnection.select negotiation
 + 458495 CompletableCallback may not notify failures
 + 458527 Implement an async proxy servlet that can perform content
   transformations.
 + 458568 JDBCLoginService javadoc incorrectly references HashLoginService
 + 458663 Handle null header values
 + 458849 org.eclipse.jetty.util.Uptime.DefaultImpl() not available on GAE
 + 459006 master branch does not build on norwegian locale
 + 459081 http2 push failures
 + 459125 GzipHandler default mimeType behavior incorrect
 + 459273 Redundant license notices
 + 459352 AsyncMiddleManServlet should set "Host:" header correctly in proxy to
   remote request headers.
 + 459490 Defining a duplicate error page in webdefault.xml and web.xml results
   in an error
 + 459542 AsyncMiddleManServlet race condition on first download content
 + 459560 jetty.sh handles start.d and no start.ini
 + 459655 Remove SPDY and NPN
 + 459681 Remove dead code after removal of glassfish jasper support
 + 459731 Update for drafts hpack-11 and http2-17
 + 459769 AsyncMiddleManServlet race condition on last download content
 + 459845 Support upgrade from http1 to http2/websocket
 + 459963 Failure writing content of a committed request leaks connections
 + 460176 When checking for precompiled jsp, ensure classname is present
 + 460180 Jaas demo has wrong doco in html
 + 460210 ExecutionStragegy producer for SelectManager calls onOpen from
   produce method
 + 460211 Fixed Idle race in ExecuteProduceRun
 + 460291 AsyncGzipFilter Mappings
 + 460371 AsyncMiddleManServlet.GZipContentTransformer fails if last transform
   has no output
 + 460372 if web.xml does not contain jspc maven plugin insertionMarker
   behavior is wrong
 + 460443 Race condition releasing the response buffer
 + 460642 HttpParser error 400 can expose previous buffer contents in HTTP
   status reason message
 + 460670 Support multiple names in <Property> elements
 + 460769 ClientUpgradeRequest sends cookies in the wrong format
 + 460905 Make sure TimeoutCompleteListener is cancelled if the request cannot
   be sent.
 + 461052 Local streams created after INITIAL_WINDOW_SIZE setting have wrong
   send window.
 + 461070 Handle setReadListener on request with no content
 + 461133 allow stop port to reuse address
 + 461350 Update HttpParser IllegalCharacter handling to RFC7230
 + 461452 Double release of buffer by HttpReceiverOverHTTP
 + 461499 ConnectionPool may leak connections
 + 461623 BufferUtil.writeTo does not update position consistently
 + 461643 HttpContent.advance() race

jetty-9.2.10.v20150310 - 10 March 2015
 + 445518 Provide different error callbacks to ProxyServlet
 + 456521 ShutdownHandler should shut down more gracefully
 + 458140 Added DispatcherType support to RewriteHandler
 + 460769 ClientUpgradeRequest sends cookies in the wrong format
 + 460905 Make sure TimeoutCompleteListener is cancelled if the request cannot
   be sent.
 + 461070 Handle setReadListener on request with no content
 + 461133 allow stop port to reuse address
 + 461452 Double release of buffer by HttpReceiverOverHTTP
 + 461499 ConnectionPool may leak connections
 + 461623 BufferUtil.writeTo does not update position consistently
 + 461643 HttpContent.advance() race

jetty-9.2.9.v20150224 - 24 February 2015
 + 459273 Redundant license notices
 + 460176 When checking for precompiled jsp, ensure classname is present
 + 460180 Jaas demo has wrong doco in html
 + 460291 AsyncGzipFilter Mappings
 + 460371 AsyncMiddleManServlet.GZipContentTransformer fails if last transform
   has no output
 + 460372 if web.xml does not contain jspc maven plugin insertionMarker
   behavior is wrong
 + 460443 Race condition releasing the response buffer
 + 460642 HttpParser error 400 can expose previous buffer contents in HTTP
   status reason message

jetty-9.2.8.v20150217 - 17 February 2015
 + 451092 Connector will fail if HeaderListener return false
 + 455436 ProxyServlet sends two User-Agent values
 + 457893 Close temp jar resource
 + 458101 added test for maxFormContentSize
 + 458174 Example Jar Server
 + 458175 multipart annotation on lazily loaded servlet does not work
 + 458209 Length check for HttpMethod MOVE lookahead
 + 458354 ALPNServerConnection.select negotiation
 + 458495 CompletableCallback may not notify failures
 + 458527 Implement an async proxy servlet that can perform content
   transformations.
 + 458568 JDBCLoginService javadoc incorrectly references HashLoginService
 + 458849 org.eclipse.jetty.util.Uptime.DefaultImpl() not available on GAE
 + 459006 master branch does not build on norwegian locale
 + 459125 GzipHandler default mimeType behavior incorrect
 + 459352 AsyncMiddleManServlet should set "Host:" header correctly in proxy to
   remote request headers.
 + 459490 Defining a duplicate error page in webdefault.xml and web.xml results
   in an error
 + 459542 AsyncMiddleManServlet race condition on first download content
 + 459560 jetty.sh handles start.d and no start.ini
 + 459769 AsyncMiddleManServlet race condition on last download content
 + 459845 Support upgrade
 + 459963 Failure writing content of a committed request leaks connections

jetty-9.2.7.v20150116 - 16 January 2015
 + 420944 Hot Deployment of WAR when Context XML exists doesn't trigger
   redeploy
 + 448944 Provide m2e lifecycle mapping metadata for jetty-jspc-maven-plugin
 + 452201 Set the container classloader for osgi during webbundle undeploy
 + 454291 Added busy threads JMX attribute to QueuedThreadPool
 + 454773 SSLConnection use on Android client results in loop
 + 454954 Jetty osgi should skip fragment and required bundles that are in the
   uninstalled state
 + 454955 OSGi AnnotationParser should skip resources that are not in the
   classpath and close the class inputstream when done scanning it
 + 454983 Source bundles should not be singleton
 + 455047 Update JASPI
 + 455174 jetty-plus JNDI tests should use unique JNDI paths
 + 455330 Multiple Jetty-ContextFilePath entries separated by commas doesn't
   work
 + 455476 Persist updated session expiry time for MongoSessionManager
 + 455655 ensure multipart form-data parsing exception thrown to servlet
 + 455863 Fixed jetty.sh handling of multiple JETTY_ARGS
 + 456426 Exception on context undeploy from EnvConfiguration
 + 456486 Jar containing ServiceContainerInitializer impl not found in TCCL in
   osgi
 + 456956 Reduce ThreadLocal.remove() weak reference garbage
 + 457017 Reflective call to websocket methods that fail have ambiguous
   exceptions
 + 457032 Request sent from a failed CompleteListener due to connect timeout is
   failed immediately.
 + 457130 HTTPS request with IP host and HTTP proxy throws
   IllegalArgumentException.
 + 457696 JMX implementation should not be overridden by WebApp classes

jetty-9.2.6.v20141205 - 05 December 2014
 + 383207 Use BundleFileLocatorHelperFactory to obtain BundleFileLocatorHelper
 + 443652 Remove dependency on java.lang.management classes
 + 447472 Clear async context timeout on async static content
 + 451529 Change sentinel class for finding jstl on classpath to
   org.apache.taglibs.standard.tag.rt.core.WhenTag
 + 451634 DefaultServlet: useFileMappedBuffer javadoc is misleading
 + 452188 Delay dispatch until content optimisation
 + 452201 EnvConfiguration.destroy() should set the classloader
 + 452246 Fixed SSL hang on last chunk
 + 452261 Multiple servlets map to path *.jsp when using jsp-property-group
 + 452424 Do not add Date header if already set
 + 452516 Make HttpOutput aggregation size configurable
 + 453386 Jetty not working when configuring QueuedThreadPool with
   minThreads=0.
 + 453629 Fixed big write test
 + 453793 _maxHeaderBytes>0 is not verified in parseNext() when in
   State.CLOSED.
 + 453801 Jetty does not check for already registered services when
   bootstrapping
 + 454157 HttpInput.consumeAll spins if input is in async mode

jetty-9.2.5.v20141112 - 12 November 2014
 + 448446 org.eclipse.jetty.start.Main create classloader duplicate
 + 449594 Handle ArrayTrie overflow with false return
 + 449811 handle unquoted etags when gzipping
 + 450467 Integer overflow in Session expiry calculation in MongoSessionManager
 + 450483 Missing parameterization of etc/jetty-deploy.xml
 + 450484 Missing parameterization of etc/jetty-http[s].xml
 + 450855 GzipFilter MIGHT_COMPRESS exception
 + 450873 Disable tests that downcaste wrapped GzipFilterResponses
 + 450894 jetty.sh does not delete JETTY_STATE at start

jetty-9.3.0.M1 - 03 November 2014
 + 376365 "jetty.sh start" returns 0 on failure
 + 396569 'bin/jetty.sh stop' reports 'OK' even when jetty was not running
 + 396572 Starting jetty from cygwin is not working properly
 + 437303 Serving of static filenames with "unwise" characters causes 404 error
 + 440729 SSL requests often fail with EOFException or IllegalStateException
 + 440925 NPE when using relative paths for --start-log-file
 + 442419 CrossOriginFilter javadoc says "exposeHeaders", but should be
   "exposedHeaders"
 + 442942 Content sent with status 204 (No Content)
 + 443529 CrossOriginFilter does not accept wildcard for allowedHeaders
 + 443530 CrossOriginFilter does not set the Vary header
 + 443550 improved FileResource encoded alias checking
 + 444031 Ensure exceptions do not reduce threadpool below minimum
 + 444595 nosql/mongodb - Cleanup process/Refreshing does not respect encoding
   of attribute keys
 + 444676 Goal jetty:deploy-war produces errors with version 9.2.3
 + 444722 Fixed order of setReuseAddress call
 + 444896 Overriding of web-default servlet mapping in web.xml not working with
   quickstart
 + 445157 First redeployed servlet leaks WebAppContext
 + 445167 Allow configuration of dispatch after select
 + 445239 Rename weld.mod to cdi.mod to be consistent with past module namings
 + 445258 STOP.WAIT is not really respected
 + 445374 Reevaluate org.eclipse.jetty.websocket.jsr356 enablement concepts
 + 445495 Improve Exception message when no jndi resource to bind for a name in
   web.xml
 + 445542 Add SecuredRedirectHandler for embedded jetty use to redirect to
   secure port/scheme
 + 445821 Error 400 should be logged with RequestLog
 + 445823 Moved RequestLog calling to HttpChannel
 + 445830 Support setting environment variables on forked jetty with
   jetty:run-forked
 + 445979 jetty.sh fails to start when start-stop-daemon does not exist and the
   user is not root
 + 446033 org.eclipse.jetty.websocket.server.WebSocketServerFactory not
   available in OSGi
 + 446063 ALPN Fail SSL Handshake if no supported Application Protocols
 + 446107 NullPointerException in ProxyServlet when extended by Servlet without
   a package
 + 446425 Oracle Sql error on JettySessions table when this table do not exist
   already
 + 446506 getAsyncContext ISE before startAsync on async dispatches
 + 446559 Avoid spin consuming extra data
 + 446563 Null HttpChannel.getCurrentHttpChannel() in
   ServletHandler.doFilter().
 + 446564 Refactored RequestLog Mechanism
 + 446672 NPN Specification issue in the case no protocols are selected
 + 446923 SharedBlockingCallback does not handle connector max idle time of
   Long.MAX_VALUE; BlockerTimeoutException not serializable
 + 446944 ServletTester and HttpTester should be in
   <classifier>tests</classifier>
 + 447216 putAll Properties in XmlConfiguration
 + 447381 Disable SSLv3 by default
 + 447472 test harness for slow large writes
 + 447515 Remove GzipFilter
 + 447627 MultiPart file always created when "filename" set in
   Content-Disposition
 + 447629 getPart()/getParts() fails on Multipart request if getParameter is
   called in a filter first
 + 447746 HttpClient is always going to send User-Agent header even though I do
   not want it to.
 + 447979 Refactor to make MetaData responsible for progressively ordering
   web-inf jars
 + 448156 Fixed INACTIVE race in IteratingCallback
 + 448225 Removed unnecessary synchronize on initParser
 + 448675 Impossible to set own Threadpool when using jetty-maven-plugin
 + 448841 Clarified selectors==0 javadoc 448840 Clarified ServerConnector
   javadoc 448839 Fixed javadoc typo in ServerConnector
 + 449001 Remove start.d directory from JETTY_HOME
 + 449003 WARNING: Cannot enable requested module [protonego-impl]: not a valid
   module name
 + 449038 WebSocketUpgradeFilter must support async
 + 449175 Removed extra space in NCSA log
 + 449372 Make jvmArgs of jetty:run-forked configurable from command line

jetty-9.2.4.v20141103 - 03 November 2014
 + 376365 "jetty.sh start" returns 0 on failure
 + 396569 'bin/jetty.sh stop' reports 'OK' even when jetty was not running
 + 396572 Starting jetty from cygwin is not working properly
 + 438387 NullPointerException after ServletUpgradeResponse.sendForbidden is
   called during WebSocketCreator.createWebSocket
 + 440729 SSL requests often fail with EOFException or IllegalStateException
 + 440925 NPE when using relative paths for --start-log-file
 + 442419 CrossOriginFilter javadoc says "exposeHeaders", but should be
   "exposedHeaders"
 + 442495 Bad Context ClassLoader in JSR356 WebSocket onOpen
 + 442942 Content sent with status 204 (No Content)
 + 443529 CrossOriginFilter does not accept wildcard for allowedHeaders
 + 443530 CrossOriginFilter does not set the Vary header
 + 443550 improved FileResource encoded alias checking
 + 444031 Ensure exceptions do not reduce threadpool below minimum
 + 444124 JSP include with <servlet><jsp-file> can cause infinite recursion
 + 444214 Socks4Proxy fails when reading less than 8 bytes
 + 444222 replace CRLF in header values with whitespace rather than ?
 + 444415 iterative WriteFlusher
 + 444416 AsyncProxyServlet recursion
 + 444517 Ensure WebSocketUpgradeFilter is always first in filter chain
 + 444547 Format exception in ResourceCache.Content.toString()
 + 444595 nosql/mongodb - Cleanup process/Refreshing does not respect encoding
   of attribute keys
 + 444617 Expose local and remote socket address to applications
 + 444676 Goal jetty:deploy-war produces errors with version 9.2.3
 + 444722 Fixed order of setReuseAddress call
 + 444748 WebSocketClient.stop() does not unregister from ShutdownThread
 + 444764 HttpClient notifies callbacks for last chunk of content twice
 + 444771 JSR356 / EndPointConfig.userProperties are not unique per endpoint
   upgrade
 + 444863 ProxyServlet does not filter headers listed by the Connection header
 + 444896 Overriding of web-default servlet mapping in web.xml not working with
   quickstart
 + 445157 First redeployed servlet leaks WebAppContext
 + 445167 Allow configuration of dispatch after select
 + 445239 Rename weld.mod to cdi.mod to be consistent with past module namings
 + 445258 STOP.WAIT is not really respected
 + 445374 Reevaluate org.eclipse.jetty.websocket.jsr356 enablement concepts
 + 445495 Improve Exception message when no jndi resource to bind for a name in
   web.xml
 + 445542 Add SecuredRedirectHandler for embedded jetty use to redirect to
   secure port/scheme
 + 445821 Error 400 should be logged with RequestLog
 + 445823 RequestLogHandler at end of HandlerCollection doesn't work
 + 445830 Support setting environment variables on forked jetty with
   jetty:run-forked
 + 445979 jetty.sh fails to start when start-stop-daemon does not exist and the
   user is not root
 + 446033 org.eclipse.jetty.websocket.server.WebSocketServerFactory not
   available in OSGi
 + 446063 ALPN Fail SSL Handshake if no supported Application Protocols
 + 446107 NullPointerException in ProxyServlet when extended by Servlet without
   a package
 + 446425 Oracle Sql error on JettySessions table when this table do not exist
   already
 + 446506 getAsyncContext ISE before startAsync on async dispatches
 + 446559 Avoid spin consuming extra data
 + 446563 Null HttpChannel.getCurrentHttpChannel() in
   ServletHandler.doFilter().
 + 446672 NPN Specification issue in the case no protocols are selected
 + 446923 SharedBlockingCallback does not handle connector max idle time of
   Long.MAX_VALUE; BlockerTimeoutException not serializable
 + 447381 Disable SSLv3 by default
 + 447472 test harness for slow large writes
 + 447515 Remove GzipFilter
 + 447627 MultiPart file always created when "filename" set in
   Content-Disposition
 + 447629 getPart()/getParts() fails on Multipart request if getParameter is
   called in a filter first
 + 447746 HttpClient is always going to send User-Agent header even though I do
   not want it to.
 + 447979 Refactor to make MetaData responsible for progressively ordering
   web-inf jars
 + 448156 Fixed INACTIVE race in IteratingCallback
 + 448225 Removed unnecessary synchronize on initParser
 + 448675 Impossible to set own Threadpool when using jetty-maven-plugin
 + 448841 Clarified selectors==0 javadoc 448840 Clarified ServerConnector
   javadoc 448839 Fixed javadoc typo in ServerConnector
 + 449001 Remove start.d directory from JETTY_HOME
 + 449003 WARNING: Cannot enable requested module [protonego-impl]: not a valid
   module name
 + 449038 WebSocketUpgradeFilter must support async
 + 449175 Removed extra space in NCSA log
 + 449291 create-files downloads without license
 + 449372 Make jvmArgs of jetty:run-forked configurable from command line
 + 449603 OutputStreamContentProvider hangs when host is not available

jetty-9.3.0.M0 - 24 September 2014
 + 437395 Start / Properties in template sections should be default applied for
   enabled modules
 + 438204 getServerName returns IPv6 addresses wrapped in []
 + 438387 NullPointerException after ServletUpgradeResponse.sendForbidden is
   called during WebSocketCreator.createWebSocket
 + 439369 Remove unused class CrossContextPsuedoSession
 + 439375 preferred rfc7231 format is mime;charset=lowercase-9
 + 442083 Client resets stream, pending server data is failed, connection
   closed.
 + 442086 Review HttpOutput blocking writes
 + 442477 Allow Symlink aliases by default
 + 442495 Bad Context ClassLoader in JSR356 WebSocket onOpen
 + 442950 Embedded Jetty client requests to localhost hangs with high cpu usage
   (NIO OP_CONNECT Solaris/Sparc).
 + 443652 Remove dependency on java.lang.management classes
 + 443661 Rename manifest and service constants for jetty osgi resource
   fragment code
 + 443662 Consume buffer in write(ByteBuffer)
 + 443713 Reduce number of SelectionKey.setInterestOps() calls
 + 443893 Make a module for weld
 + 444124 JSP include with <servlet><jsp-file> can cause infinite recursion
 + 444214 Socks4Proxy fails when reading less than 8 bytes
 + 444222 replace CRLF in header values with whitespace rather than ?
 + 444415 iterative WriteFlusher
 + 444416 AsyncProxyServlet recursion
 + 444485 Client resets stream, pending server data is failed, write hangs
 + 444517 Ensure WebSocketUpgradeFilter is always first in filter chain
 + 444547 Format exception in ResourceCache.Content.toString()
 + 444617 Expose local and remote socket address to applications
 + 444748 WebSocketClient.stop() does not unregister from ShutdownThread
 + 444764 HttpClient notifies callbacks for last chunk of content twice
 + 444771 JSR356 / EndPointConfig.userProperties are not unique per endpoint
   upgrade
 + 444863 ProxyServlet does not filter headers listed by the Connection header

jetty-9.2.3.v20140905 - 05 September 2014
 + 347110 renamed class transformer methods
 + 411163 Add embedded jetty code example with JSP enabled
 + 435322 Added a idleTimeout to the SharedBlockerCallback
 + 435533 Handle 0 sized async gzip
 + 435988 ContainerLifeCycle: beans never stopped on remove
 + 436862 Update jetty-osgi to asm-5 and spifly-1.0.1
 + 438500 Odd NoClassDef errors when shutting down the jetty-maven-plugin via
   the stop goal
 + 440255 ensure 500 is logged on thrown Errors
 + 441073 isEarlyEOF on HttpInput
 + 441475 org.eclipse.jetty.server.ResourceCache exceptions under high load
 + 441479 Jetty hangs due to deadlocks in session manager
 + 441649 Update to jsp and el Apache Jasper 8.0.9
 + 441756 Ssl Stackoverflow on renegotiate
 + 441897 Fixed etag handling in gzipfilter
 + 442048 fixed sendRedirect %2F encoding
 + 442383 Improved insufficient threads message
 + 442628 Update example xml file for second server instance to extract wars
 + 442642 Quickstart generates valid XML
 + 442759 Allow specific ServletContainerInitializers to be excluded
 + 442950 Embedded Jetty client requests to localhost hangs with high cpu usage
   (NIO OP_CONNECT Solaris/Sparc).
 + 443049 Improved HttpParser illegal character messages
 + 443158 Fixed HttpOutput spin
 + 443172 web-fragment.xml wrongly parsed for applications running in serlvet
   2.4 mode
 + 443231 java.lang.NullPointerException on scavenge scheduling when session id
   manager declared before shared scheduler
 + 443262 Distinguish situation where jetty looks for tlds in META-INF but
   finds none vs does not look

jetty-8.1.16.v20140903 - 03 September 2014
 + 409788 Large POST body causes java.lang.IllegalStateException: SENDING =>
   HEADERS.
 + 433689 Evict idle HttpDestinations from client
 + 433802 check EOF in send1xx
 + 438996 Scavenger-Timer in HashSessionManager can die because of
   IllegalStateException from getMaxInactiveInterval
 + 442048 fixed sendRedirect %2F encoding
 + 442839 highly fragmented websocket messages can result in corrupt binary
   messages

jetty-7.6.16.v20140903 - 03 September 2014
 + 409788 Large POST body causes java.lang.IllegalStateException: SENDING =>
   HEADERS.
 + 433802 check EOF in send1xx
 + 442839 highly fragmented websocket messages can result in corrupt binary
   messages

jetty-9.2.2.v20140723 - 23 July 2014
 + 411323 DosFilter/QoSFilter should use AsyncContext rather than
   Continuations.
 + 432815 Fixed selector stop race
 + 434536 Improved Customizer javadoc
 + 435322 Fixed Iterating Callback close
 + 435653 encode async dispatched requestURI
 + 435895 jetty spring module is not in distribution
 + 436874 WebSocket client throwing a NullPointer when handling a pong
 + 436894 GzipFilter code cleanup
 + 436916 CGI: "Search docroot for a matching execCmd" logic is wrong
 + 436987 limited range of default acceptors and selectors
 + 437051 Refactor Filter chain handling of Request.isAsyncSupported
 + 437395 Start / Properties in template sections should be default applied for
   enabled modules
 + 437419 Allow scanning of META-INF for resources,fragments,tlds for unpacked
   jars
 + 437430 jettyXml not consistent between jetty:run and jetty:run-forked
 + 437462 consistent test failure in jetty-start under windows
 + 437706 ServletTester calls LocalConnector method with hardcoded timeout
 + 437800 URLs with single quote and spaces return 404
 + 437996 avoid async status race by not setting 200 on handled
 + 438079 Review garbage creation in 9.2.x series
 + 438190 findbug improvements
 + 438204 leave IPv6 addresses [] wrapped in getServerName
 + 438327 Remove hard coded Allow from OPTIONS *
 + 438331 AbstractLogger.debug(String,long) infinite loop
 + 438434 ResourceHandler checks aliases
 + 438895 Add mvn jetty:effective-web-xml goal
 + 439066 javadoc setStopAtShutdown
 + 439067 Improved graceful stop timeout handling
 + 439194 Do not configure fake server for jetty:run-forked
 + 439201 GzipFilter and AsyncGzipFilter should strip charset from Content-Type
   before making exclusion comparison in doFilter
 + 439369 Deprecate CrossContextPseudoSession
 + 439387 Ensure empty servlet-class never generated for quickstart
 + 439390 Ensure jsp scratchdir is created same way for quickstart and
   non-quickstart
 + 439394 load-on-startup with value 0 not preserved for quickstart
 + 439399 Scan tlds for apache jasper standard taglib with jetty-maven-plugin
 + 439438 DataSourceLoginService does not refresh passwords when changed in
   database
 + 439507 Possible timing side-channel when comparing MD5-Credentials
 + 439540 setReuseAddress() in ServerConnector.java is not coded properly
 + 439652 GzipHandler super.doStart
 + 439663 Allow mappings to be declared before servlet/filter
 + 439672 support using Apache commons daemon for managing Jetty
 + 439753 ConstraintSecurityHandler has dead code for processing constraints
 + 439788 CORS filter headers gone between 9.2.0.M0 and 9.2.1 .v20140609 for
   ProxyServlet requests.
 + 439809 mvn jetty:jspc cannot find taglibs in dependency jars
 + 439895 No event callback should be invoked after the "failure" callback
 + 440020 Abort bad proxy responses with sendError(-1)
 + 440038 Content decoding may fail
 + 440114 ContextHandlerCollection does not skip context wrappers
 + 440122 Remove usages of ForkInvoker

jetty-9.2.1.v20140609 - 09 June 2014
 + 347110 Supprt ClassFileTransormers in WebAppClassLoader
 + 432192 jetty-start / Allow JETTY_LOGS use for start-log-file
 + 432321 jetty-start / Allow defining extra start directories for common
   configurations
 + 435322 Improved debug
 + 436029 GzipFilter errors on asynchronous methods with message to
   AsyncGzipFilter
 + 436345 Refactor AbstractSession to minimize burden on subclasses to
   implement behaviour
 + 436388 Allow case-insensitive STOP.KEY and STOP.PORT use
 + 436405 ${jetty.base}/resources not on classpath with default configuration
 + 436520 Start / Allow https and file urls in jetty-start's module download
   mechanism
 + 436524 Start / Downloadable [files] references in modules cannot use ":"
   themselves

jetty-9.2.0.v20140526 - 26 May 2014
 + 429390 Decoders and Encoders are not registered for non-annotated
   ClientEndpoint
 + 434810 better handling of bad messages
 + 435086 ${jetty.base}/resources not on classpath when using
   --module=resources
 + 435088 lib/npn packaging of jetty-distribution is off
 + 435206 Can't add Cookie header on websocket ClientUpgradeRequest
 + 435217 Remove deprecated TagLibConfiguration
 + 435223 High cpu usage in
   FCGIHttpParser.parseContent(ResponseContentParser.java:314).
 + 435338 Incorrect handling of asynchronous content
 + 435412 Make AbstractSession.access() more amenable to customization

jetty-9.2.0.RC0 - 15 May 2014
 + 419972 Support sending forms (application/x-www-form-urlencoded)
 + 420368 Default content types for ContentProviders
 + 428966 Per-request cookie support
 + 430418 Jetty 9.1.3 and Chrome 33 permessage-deflate do not work together
 + 431333 NPE In logging of WebSocket ExtensionConfig
 + 432321 jetty-start / Allow defining extra start directories for common
   configurations
 + 432939 Jetty Client ContentResponse should have methods such as
   getContentType() and getMediaType().
 + 433089 Client should provide Request.accept() method, like JAX-RS 2.0
   Invocation.Builder.accept().
 + 433405 Websocket Session.setMaxIdleTimeout fails with zero
 + 433689 Evict old HttpDestinations from HttpClient
 + 434386 Request Dispatcher extracts args and prevents asyncIO
 + 434395 WebSocket / memory leak, WebSocketSession not cleaned up in abnormal
   closure cases
 + 434447 Able to create a session after a response.sendRedirect
 + 434505 Allow property files on start.jar command line Signed-off-by: Tom
   Zeller<tzeller@dragonacea.biz>
 + 434578 Complete listener not called if redirected to an invalid URI
 + 434679 Log static initialization via jetty-logging.properties fails
   sometimes
 + 434685 WebSocket read/parse does not discard remaining network buffer after
   unrecoverable error case
 + 434715 Avoid call to ServletHolder.getServlet() during handle() iff servlet
   is available and instantiated

jetty-9.2.0.M1 - 08 May 2014
 + 367680 jsp-file with load-on-startup not precompiled
 + 404511 removed deprecated StringMap
 + 409105 Upgrade jetty-osgi build/test to use more recent pax junit test
   framework
 + 424982 improved PID check in jetty.sh
 + 425421 ContainerLifeCycle does not start added beans in started state
 + 428904 Add logging of which webapp has path with uncovered http methods
 + 431094 Consistent handling of utf8 decoding errors
 + 431459 Jetty WebSocket compression extensions fails to handle big messages
   properly
 + 431519 Fixed NetworkTrafficListener
 + 431642 Implement ProxyServlet using Servlet 3.1 async I/O
 + 432145 Pending request is not failed when HttpClient is stopped
 + 432270 Slow requests with response content delimited by EOF fail
 + 432321 jetty-start / Allow defining extra start directories for common
   configurations
 + 432468 Improve command CGI path handling
 + 432473 web.xml declaration order of filters not preserved on calls to init()
 + 432483 make osgi.serviceloader support for
   javax.servlet.ServletContainerInitializer optional (cherry picked from
   commit 31043d25708edbea9ef31948093f4eaf2247919b)
 + 432528 IllegalStateException when using DeferredContentProvider
 + 432777 Async Write Loses Data with HTTPS Server
 + 432901 ensure a single onError callback only in pending and unready states
 + 432993 Improve handling of ProxyTo and Prefix parameters in
   ProxyServlet.Transparent.
 + 433244 Security manager lifecycle cleanup
 + 433262 WebSocket / Advanced close use cases
 + 433365 No such servlet:
   __org.eclipse.jetty.servlet.JspPropertyGroupServlet__
 + 433370 PATCH method does not work with ProxyServlet
 + 433431 Support ServletHandler fall through
 + 433479 Improved resource javadoc
 + 433483 sync log initialize
 + 433512 Jetty throws RuntimeException when webapp compiled with jdk8
   -parameters
 + 433563 Jetty fails to startup on windows - InvalidPathException
 + 433572 default to sending date header
 + 433656 Change to Opcode.ASM5 breaks jetty-osgi
 + 433692 improved buffer resizing
 + 433708 Improve WebAppClassLoader.addClassPath() IllegalStateException
   message
 + 433793 WebSocket / empty protocol list in ServerEndpointConfig.Configurator
   when using non-exact header name
 + 433841 Resource.newResource() declares an exception it does not throw
 + 433849 FileResource string compare fix
 + 433916 HttpChannelOverHttp handles HTTP 1.0 connection reuse incorrectly
 + 434009 Improved javadoc for accessing HttpChannel and HttpConnection
 + 434027 ReadListener.onError() not invoked in case of read failures
 + 434056 Support content consumed asynchronously
 + 434074 Avoid double dispatch by returning false from messageComplete
 + 434077 AnnotatedServerEndpointTest emits strange exception
 + 434247 Redirect loop in FastCGI proxying for HTTPS sites

jetty-8.1.15.v20140411 - 11 April 2014
 + 397167 Remote Access documentation is wrong
 + 419799 complete after exceptions thrown from async error pages
 + 420776 complete error pages after startAsync
 + 421197 fix method comment and ensure close synchronized
 + 422137 Added maxQueued to QueuedThreadPool MBean
 + 424180 improve bad message errors
 + 425038 WebSocketClient leaks file handles when exceptions are thrown from
   open()
 + 425551 Memory Leak in SelectConnector$ConnectTimeout.expired
 + 426658 backport Bug 425930 to jetty-8
 + 427761 allow endpoints to be interrupted
 + 428708 JDBCSessionIdManager when clearing expired sessions failed, jetty
   should still be able to startup
 + 428710 JDBCSession(Id)Manager use 'read committed isolation level'
 + 430968 Use wrapped response with async dispatch
 + 432452 ConnectHandler does not timeout sockets in FIN_WAIT2

jetty-7.6.15.v20140411 - 11 April 2014
 + 422137 Added maxQueued to QueuedThreadPool MBean
 + 425038 WebSocketClient leaks file handles when exceptions are thrown from
   open()
 + 425551 Memory Leak in SelectConnector$ConnectTimeout.expired
 + 432452 ConnectHandler does not timeout sockets in FIN_WAIT2

jetty-9.2.0.M0 - 09 April 2014
 + 419801 Upgrade to asm5 for jdk8
 + 423392 Fix buffer overflow in AsyncGzipFilter
 + 425736 jetty-start / Jetty 9 fails to startup with --exec option if Java
   path contain
 + 426920 jetty-start / BaseHome.listFilesRegex() and .recurseDir() do not
   detect filesystem loops
 + 427188 Re-enable automatic detection of logging-dependencies with
   logging-module
 + 429734 Implemented the HA ProxyProtocol
 + 430341 use apache jsp/jstl for maven plugins
 + 430747 jetty-start / Allow --lib and module [lib] to recursively add jars
 + 430825 jetty-start / use of jetty-jmx.xml prevents configuration of
   ThreadPool in jetty.xml
 + 431279 jetty-start / Unable to start jetty if no properties are defined
 + 431892 DefaultFileLocatorHelper.getBundleInstallLocation fails for equinox
   3.10
 + 432122 ignore frequently failing test
 + 432145 Pending request is not failed when HttpClient is stopped
 + 432270 Slow requests with response content delimited by EOF fail

jetty-9.1.5.v20140505 - 05 May 2014
 + 431459 Jetty WebSocket compression extensions fails to handle big messages
   properly
 + 431519 Fixed NetworkTrafficListener
 + 432145 Pending request is not failed when HttpClient is stopped
 + 432270 Slow requests with response content delimited by EOF fail
 + 432473 web.xml declaration order of filters not preserved on calls to init()
 + 432483 make osgi.serviceloader support for
   javax.servlet.ServletContainerInitializer optional (cherry picked from
   commit 31043d25708edbea9ef31948093f4eaf2247919b)
 + 432528 IllegalStateException when using DeferredContentProvider
 + 432777 Async Write Loses Data with HTTPS Server
 + 432901 ensure a single onError callback only in pending and unready states
 + 432993 Improve handling of ProxyTo and Prefix parameters in
   ProxyServlet.Transparent.
 + 433365 No such servlet:
   __org.eclipse.jetty.servlet.JspPropertyGroupServlet__ (cherry picked from
   commit e2ed934978b958d6fccb28a8a5d04768f7c0432d)
 + 433370 PATCH method does not work with ProxyServlet
 + 433483 sync log initialize
 + 433692 improved buffer resizing
 + 433916 HttpChannelOverHttp handles HTTP 1.0 connection reuse incorrectly
 + 434027 ReadListener.onError() not invoked in case of read failures

jetty-9.1.4.v20140401 - 01 April 2014
 + 414206 Rewrite rules re-encode requestURI
 + 414885 Don't expose JDT classes by default
 + 417022 Access current HttpConnection from Request not ThreadLocal
 + 423619 set Request timestamp on startRequest
 + 423982 removed duplicate UrlResource toString
 + 424107 Jetty should not finish chunked encoding on exception
 + 425991 added qml mime type
 + 426897 improved ContainerLifeCycle javadoc
 + 427185 Add org.objectweb.asm. as serverClass
 + 427204 jetty-start / startup incorrectly requires directory in jetty.base
 + 427368 start.sh fails quietly on command line error
 + 428594 File upload with onMessage and InputStream fails
 + 428595 JSR-356 / ClientContainer does not support SSL
 + 428597 javax-websocket-client-impl and javax-websocket-server-impl jars
   Manifests do not export packages for OSGI
 + 428817 jetty-start / Allow for property to configure deploy manager
   `webapps` directory
 + 429180 Make requestlog filename parameterized
 + 429357 JDBCSessionManager.Session.removeAttribute don't set dirty flag if
   attribute already removed
 + 429409 osgi] jetty.websocket.servlet must import jetty.websocket.server
 + 429487 Runner code cleanups
 + 429616 Use UTF-8 encoding for XML
 + 429779 masked zero length websocket frame gives NullPointerException during
   streaming read
 + 430088 OnMessage*Callable decoding of streaming binary or text is not thread
   safe
 + 430242 added SharedBlockingCallback to support threadsafe blocking
 + 430273 Cancel async timeout breaks volatile link to avoid race with slow
   expire
 + 430341 add apache jsp and jstl optional modules
 + 430490 Added JETTY_SHELL 426738 Fixed JETTY_HOME comments
 + 430649 test form encoding
 + 430654 closing client connections can hang worker threads
 + 430808 OutputStreamContentProvider violates OutputStream contract
 + 430822 jetty-start / make soLingerTime configurable via property
 + 430823 jetty-start / make NeedClientAuth (ssl) configurable via property
 + 430824 jetty-start / use of jetty-logging.xml prevents configuration of
   ThreadPool in jetty.xml
 + 431103 Complete listener not called if request times out before processing
   exchange.
 + 431592 do not resolved forwarded-for address

jetty-9.1.3.v20140225 - 25 February 2014
 + 373952 Ensure MongoSessionManager un/binds session attributes on refresh
   only if necessary
 + 424899 Initialize GzipHandler mimeTypes
 + 426490 HttpServletResponse.setBufferSize(0) results in tight loop (100% cpu
   hog)
 + 427700 Outgoing extensions that create multiple frames should flush them in
   order and atomically.
 + 427738 fixed XSS in async-rest demo
 + 428157 Methods of anonymous inner classes can't be called via xml
 + 428232 Rework batch mode / buffering in websocket
 + 428238 Test HEAD request with async IO
 + 428266 HttpRequest mangles URI query string
 + 428383 limit white space between requests
 + 428418 JettyStopMojo prints some messages on System.err
 + 428435 Large streaming message fails in MessageWriter
 + 428660 Delay closing async HttpOutput until after UNREADY->READY
 + 428710 JDBCSession(Id)Manager use read committed isolation level
 + 428859 Do not auto initialise jsr356 websocket if no annotations or
   EndPoints discovered

jetty-9.1.2.v20140210 - 10 February 2014
 + 408167 Complex object as session attribute not necessarily persisted
 + 423421 remove org.slf4j and org.ow2.asm from jetty-all artifact
 + 424171 Old javax.activation jar interferes with email sending
 + 424562 JDBCSessionManager.setNodeIdInSessionId(true) does not work
 + 425275 
   org.eclipse.jetty.osgi.annotations.AnnotationConfiguration.BundleParserTask.getStatistic()
   returns null when debug is enabled.
 + 425638 Fixed monitor module/xml typos
 + 425696 start.jar --add-to-start={module} results in error
 + 425703 Review [Queued]HttpInput
 + 425837 Upgrade to jstl 1.2.2
 + 425930 JDBC Session Manager constantly reloading session if save intervall
   expired once
 + 425998 JDBCSessionIdManager fails to create maxinterval column
 + 426250 jetty-all should be deployed on release
 + 426358 NPE generating temp dir name if no resourceBase or war
 + 426481 fix < java 1.7.0_10 npn files
 + 426739 Response with Connection: keep-alive truncated
 + 426750 isReady() returns true at EOF
 + 426870 HTTP 1.0 Request with Connection: keep-alive and response content
   hangs.
 + 427068 ServletContext.getClassLoader should only check privileges if a
   SecurityManager exists
 + 427128 Cookies are not sent to the server
 + 427245 StackOverflowError when session cannot be de-idled from disk
 + 427254 Cookies are not sent to the client
 + 427512 ReadPendingException in case of HTTP Proxy tunnelling
 + 427570 externalize common http config to start.ini
 + 427572 Default number of acceptors too big
 + 427587 MessageInputStream must copy the payload
 + 427588 WebSocket Parser leaks ByteBuffers
 + 427690 Remove Mux Extension and related support
 + 427699 WebSocket upgrade response sends Sec-WebSocket-Protocol twice

jetty-9.1.1.v20140108 - 08 January 2014
 + 408912 JDBCSessionIdManager should allow configuration of schema
 + 410750 NPE Protection in Mongo save session
 + 417202 Start / command line arguments with ${variable} should be expanded
 + 418622 WebSocket / When rejecting old WebSocket protocols, log client
   details
 + 418769 Allow resourceBases in run-forked Mojo
 + 418888 Added strict mode to HttpGenerator
 + 419309 encode alias URIs from File.toURI
 + 419911 Empty chunk causes ArrayIndexOutOfBoundsException in
   InputStreamResponseListener.
 + 421189 WebSocket / AbstractExtension's WebSocketPolicy is not
   Session-specific
 + 421314 Websocket / Connect attempt with Chrome 32+ fails with "Some
   extension already uses the compress bit"
 + 421697 IteratingCallback improvements
 + 421775 CookiePatternRule only sets cookie if not set already
 + 421794 Iterator from InputStreamProvider is not implemented properly
 + 421795 ContentProvider should have a method to release resources
 + 422192 ClientContainer.getOpenSessions() always returns null
 + 422264 OutputStreamContentProvider does not work with Basic Authentication
 + 422308 Change all session/sessionid managers to use shared Scheduler
 + 422386 Comma-separated <param-value>s not trimmed in GzipFilter
 + 422388 Test for GzipFilter apply to resources with charset appended to the
   MIME type
 + 422398 moved jmx remote config to jmx-remote.mod
 + 422427 improved TestConnection
 + 422703 Support reentrant HttpChannel and HttpConnection
 + 422723 Dispatch failed callbacks to avoid blocking selector
 + 422734 messages per second in ConnectorStatistics
 + 422807 fragment large written byte arrays to protect from JVM OOM bug
 + 423005 reuse gzipfilter buffers
 + 423048 Receiving a PING while sending a message kills the connection
 + 423060 Allow ${jetty.base}/work
 + 423118 ServletUpgradeRequest.getUserPrincipal() does not work
 + 423185 Update permessage-deflate for finalized spec
 + 423255 MBeans of SessionIdManager can leak memory on redeploy
 + 423361 Ensure ServletContainerInitializers called before injecting Listeners
 + 423373 Correct namespace use for JEE7 Schemas
 + 423392 GzipFilter without wrapping or blocking
 + 423395 Ensure @WebListeners are injected
 + 423397 Jetty server does not run on Linux server startup because of  a bug
   in jetty.sh script.
 + 423476 WebSocket / JSR / @OnMessage(maxMessageSize=20000000) not properly
   supported
 + 423556 HttpSessionIdListener should be resource injectable
 + 423646 WebSocket / JSR / WebSocketContainer (Client) should have its
   LifeCycle stop on standalone use
 + 423692 use UrlEncoded.ENCODING for merging forwarded query strings
 + 423695 <HT> Horizontal-tab used as HTTP Header Field separator unsupported
 + 423724 WebSocket / Rename MessageAppender.appendMessage to .appendFrame
 + 423739 Start checks module files
 + 423804 WebSocket / JSR improper use of
   ServerEndpointConfig.Configurator.getNegotiatedSubprotocol()
 + 423875 Update jetty-distro build to use jetty-toolchain jetty-schemas 3.1.M0
 + 423915 WebSocket / Active connection from IOS that goes into airplane mode
   not disconnected on server side
 + 423926 Remove code duplication in class IdleTimeout
 + 423930 SPDY streams are leaked
 + 423948 Cleanup and consolidate testing utilities in WebSocket
 + 424014 PathContentProvider does not close its internal SeekableByteChannel
 + 424043 IteratingCallback Idle race
 + 424051 Using --list-config can result in NPE
 + 424168 Module [ext] should load libraries recursively from lib/ext/
 + 424180 extensible bad message content
 + 424183 Start does not find LIB (Classpath) when on non-English locale
 + 424284 Identify conflicts in logging when error "Multiple servlets map to
   {pathspec}" occurs
 + 424303 @ServletSecurity not applied on non load-on-startup servlets
 + 424307 obfuscate unicode
 + 424380 Augment class / Jar scanning timing log events
 + 424390 Allow enabling modules via regex
 + 424398 Servlet load-on-startup ordering is not obeyed
 + 424497 Allow concurrent async sends
 + 424498 made bytebufferendpoint threadsafe
 + 424588 org.eclipse.jetty.ant.AntWebInfConfiguration does not add
   WEB-INF/classes for annotation scanning
 + 424598 Module [npn] downloads wrong npn jar
 + 424651 org.eclipse.jetty.spdy.Flusher use of non-growable ArrayQueue yield
   java.lang.IllegalStateException: Full.
 + 424682 Session cannot be deserialized with form authentication
 + 424706 The setMaxIdleTimeout of javax.websocket.Session does not take any
   affect
 + 424734 WebSocket / Expose Locale information from ServletUpgradeRequest
 + 424735 WebSocket / Make ServletUpgradeRequest expose its HttpServletRequest
 + 424743 Verify abort behavior in case the total timeout expires before the
   connect timeout.
 + 424762 ShutdownHandler hardcodes "127.0.0.1" and cannot be used with IPv6
 + 424847 Deadlock in deflate-frame (webkit binary)
 + 424863 IllegalStateException "Unable to find decoder for type
   <javax.websocket.PongMessage>"
 + 425038 WebSocketClient leaks file handles when exceptions are thrown from
   open()
 + 425043 Track whether pools are used correctly
 + 425049 add json mime mapping to mime.properties

jetty-9.1.0.v20131115 - 15 November 2013
 + 397167 Remote Access documentation is wrong
 + 416477 QueuedThreadPool does not reuse interrupted threads
 + 420776 complete error pages after startAsync
 + 421362 When using the jetty.osgi.boot ContextHandler service feature the
   wrong ContextHandler can be undeployed

jetty-9.1.0.RC2 - 07 November 2013
 + 410656 WebSocketSession.suspend() hardcoded to return null
 + 417223 removed deprecated ThreadPool.dispatch
 + 418741 Threadlocal cookie buffer in response
 + 420359 fixed thread warnings
 + 420572 IOTest explicitly uses 127.0.0.1
 + 420692 set soTimeout to try to avoid hang
 + 420844 Connection:close on exceptional errors
 + 420930 Use Charset to specify character encoding
 + 421197 synchronize gzip output finish
 + 421198 onComplete never call onComplete in BufferingResponseListener in 9.1

jetty-9.0.7.v20131107 - 07 November 2013
 + 407716 fixed logs
 + 416597 Allow classes and jars on the webappcontext extraclasspath to be
   scanned for annotations by jetty-maven-plugin
 + 418636 Name anonymous filter and holders with classname-hashcode
 + 418732 Add whiteListByPath mode to IPAccessHandler
 + 418767 run-forked goal ingores test scope dependencies with
   useTestScope=true
 + 418792 Session getProtocolVersion always returns null
 + 418892 SSL session caching so unreliable it effectively does not work
 + 419309 Added symlink checker to test webapp
 + 419333 treat // as an alias in path
 + 419344 NPNServerConnection does not close the EndPoint if it reads -1
 + 419350 Do not borrow space from passed arrays
 + 419655 AnnotationParser throws NullPointerException when scanning files from
   jar:file urls
 + 419687 HttpClient's query parameters must be case sensitive
 + 419799 Async timeout dispatches to error page
 + 419814 Annotation properties maxMessageSize and inputBufferSize don't work
 + 419846 JDBCSessionManager doesn't determine dirty state correctly
 + 419901 Client always adds extra user-agent header
 + 419937 Request isSecure cleared on recycle
 + 419950 Provide constructor for StringContentProvider that takes Charset
 + 419964 InputStreamContentProvider does not close provided InputStream
 + 420033 AsyncContext.onTimeout exceptions passed to onError
 + 420039 BufferingResponseListener continues processing after aborting
   request.
 + 420048 DefaultServlet alias checks configured resourceBase
 + 420142 reimplemented graceful shutdown
 + 420362 Response/request listeners called too many times
 + 420374 Call super.close() in a finally block
 + 420530 AbstractLoginModule never fails a login
 + 420572 IOTest explicitly uses 127.0.0.1
 + 420776 complete error pages after startAsync
 + 420844 Connection:close on exceptional errors
 + 420930 Use Charset to specify character encoding
 + 421197 synchronize gzip output finish

jetty-8.1.14.v20131031 - 31 October 2013
 + 417772 fixed low resources idle timeout
 + 418636 Name anonymous filter and holders with classname-hashcode
 + 419432 Allow to override the SslContextFactory on a per-destination basis
 + 420048 DefaultServlet alias checks configured resourceBase
 + 420530 AbstractLoginModule never fails a login

jetty-7.6.14.v20131031 - 31 October 2013
 + 417772 fixed low resources idle timeout
 + 418636 Name anonymous filter and holders with classname-hashcode
 + 419432 Allow to override the SslContextFactory on a per-destination basis
 + 420048 DefaultServlet alias checks configured resourceBase
 + 420530 AbstractLoginModule never fails a login

jetty-9.1.0.RC1 - 31 October 2013
 + 294531 Unpacking webapp twice to the same directory name causes problems
   with updated jars in WEB-INF/lib
 + 397049 Cannot Provide Custom Credential to JDBCLoginService
 + 403591 improve the Blocking Q implementation
 + 407716 fixed logs
 + 410840 Change SSLSession.getPeerCertificateChain() to
   SSLSession.getPeerCertificates().
 + 415118 WebAppClassLoader.getResource(name) should strip .class from name
 + 415609 spdy replace SessionInvoker with IteratingCallback. Introduce Flusher
   class to separate queuing/flushing logic from StandardSession
 + 416300 Order ServletContainerInitializer callbacks
 + 416597 Allow classes and jars on the webappcontext extraclasspath to be
   scanned for annotations by jetty-maven-plugin
 + 417356 Add SOCKS support to jetty client
 + 417932 resources.mod should make ${jetty.base}/resources/ directory
 + 417933 logging.mod ini template should include commented log.class settings
 + 418212 org.eclipse.jetty.spdy.server.http.SSLExternalServerTest hangs
 + 418441 Use of OPTIONS= in Jetty 9.1 should display WARNING message
 + 418596 Faults in JARs during class scanning should report the jar that
   caused the problem
 + 418603 cannot specify a custom ServerEndpointConfig.Configurator
 + 418625 WebSocket / Jsr RemoteEndpoint.sendObject(java.nio.HeapByteBuffer)
   doesn't find encoder
 + 418632 WebSocket / Jsr annotated @OnMessage with InputStream fails to be
   called
 + 418636 Name anonymous filter and holders with classname-hashcode
 + 418732 Add whiteListByPath mode to IPAccessHandler
 + 418767 run-forked goal ingores test scope dependencies with
   useTestScope=true
 + 418792 Session getProtocolVersion always returns null
 + 418892 SSL session caching so unreliable it effectively does not work
 + 418922 Missing parameterization of etc/jetty-xinetd.xml
 + 418923 Missing parameterization of etc/jetty-proxy.xml
 + 419146 Parameterize etc/jetty-requestlog.xml values
 + 419309 Added symlink checker to test webapp
 + 419330 Allow access to setters on jetty-jspc-maven-plugin
 + 419333 treat // as an alias in path
 + 419344 NPNServerConnection does not close the EndPoint if it reads -1
 + 419350 Do not borrow space from passed arrays
 + 419655 AnnotationParser throws NullPointerException when scanning files from
   jar:file urls
 + 419687 HttpClient's query parameters must be case sensitive
 + 419799 Async timeout dispatches to error page
 + 419814 Annotation properties maxMessageSize and inputBufferSize don't work
 + 419846 JDBCSessionManager doesn't determine dirty state correctly
 + 419899 Do not wrap SSL Exception as EoFException
 + 419901 Client always adds extra user-agent header
 + 419904 Data corruption on proxy PUT requests
 + 419914 QueuedThreadPool uses nanoTime
 + 419937 Request isSecure cleared on recycle
 + 419950 Provide constructor for StringContentProvider that takes Charset
 + 419964 InputStreamContentProvider does not close provided InputStream
 + 420012 Improve ProxyServlet.Transparent configuration in case prefix="/"
 + 420033 AsyncContext.onTimeout exceptions passed to onError
 + 420034 Removed threads/timers from Date caching
 + 420039 BufferingResponseListener continues processing after aborting
   request.
 + 420048 DefaultServlet alias checks configured resourceBase
 + 420103 Split out jmx-remote module from existing jmx module
 + 420142 reimplemented graceful shutdown
 + 420362 Response/request listeners called too many times
 + 420364 Bad synchronization in HttpConversation
 + 420374 Call super.close() in a finally block
 + 420530 AbstractLoginModule never fails a login
 + 420687 XML errors in jetty-plus/src/test/resources/web-fragment-*.xml
 + 420776 complete error pages after startAsync

jetty-9.1.0.RC0 - 30 September 2013
 + 412469 make module for jetty-jaspi
 + 416453 Add comments to embedded SplitFileServer example
 + 416577 enhanced shutdown handler to send shutdown at startup
 + 416674 run all jetty-ant tests on random ports
 + 416940 avoid download of spring-beans.dtd
 + 417152 WebSocket / Do all setup in websocket specific
   ServletContainerInitializer
 + 417239 re-implemented Request.getContentRead()
 + 417284 Precompiled regex in HttpField
 + 417289 SPDY replace use of direct buffers with indirect buffers or make it
   configurable
 + 417340 Upgrade JDT compiler to one that supports source/target of Java 1.7
 + 417382 Upgrade to asm 4.1 and refactor annotation parsing
 + 417475 Do not null context Trie during dynamic deploy
 + 417490 WebSocket / @PathParam annotated parameters are null when the servlet
   mapping uses a wildcard
 + 417561 Refactor annotation related code: change log messages
 + 417574 Setting options with _JAVA_OPTIONS breaks run-forked with
   <waitForChild>true</waitForChild>
 + 417831 Remove jetty-logging.properties from distro/resources
 + 417938 Startup / Sort properties presented in --list-config alphabetically
 + 418014 Handle NTFS canonical exceptions during alias check
 + 418068 WebSocketClient has lazy or injected Executor
 + 418212 org.eclipse.jetty.spdy.server.http.SSLExternalServerTest hangs
 + 418227 Null cookie value test

jetty-9.0.6.v20130930 - 30 September 2013
 + 411069 better set compiler defaults to 1.7, including webdefault.xml for jsp
 + 411934 War overlay configuration assumes src/main/webapp exists
 + 413484 setAttribute in nosql session management better handles _dirty status
 + 413684 deprecated unsafe alias checkers
 + 413737 hide stacktrace in ReferrerPushStrategyTest
 + 414431 Avoid debug NPE race
 + 414898 Only upgrade v0 to v1 cookies on dquote , ; backslash space and tab
   in the value
 + 415192 <jsp-file> maps to JspPropertyGroupServlet instead of JspServlet
 + 415194 Deployer gives management of context to context collection
 + 415302 
 + 415330 Avoid multiple callbacks at EOF
 + 415401 Add initalizeDefaults call to SpringConfigurationProcessor
 + 415548 migrate ProxyHTTPToSPDYTest to use HttpClient to avoid intermittent
   NPE part 2
 + 415605 fix status code logging for async requests
 + 415999 Fix some of FindBugs warnings
 + 416015 Handle null Accept-Language and other headers
 + 416096 DefaultServlet leaves open file descriptors with file sizes greater
   than response buffer
 + 416102 Clean up of async sendContent process
 + 416103 Added AllowSymLinkAliasChecker.java
 + 416251 ProxyHTTPToSPDYConnection now sends a 502 to the client if it
   receives a rst frame from the upstream spdy server
 + 416266 HttpServletResponse.encodeURL() encodes on first request when only
   SessionTrackingMode.COOKIE is used
 + 416314 jetty async client wrong behaviour for HEAD Method + Redirect
 + 416321 handle failure during blocked committing write
 + 416453 Add comments to embedded SplitFileServer example
 + 416477 Improved consumeAll error handling
 + 416568 Simplified servlet exception logging
 + 416577 enhanced shutdown handler to send shutdown at startup
 + 416585 WebInfConfiguration examines webapp classloader first instead of its
   parent when looking for container jars
 + 416597 Allow classes and jars on the webappcontext extraclasspath to be
   scanned for annotations
 + 416663 Content-length set by resourcehandler
 + 416674 run all jetty-ant tests on random ports
 + 416679 Change warning to debug if no transaction manager present
 + 416787 StringIndexOutOfBounds with a pathMap of ""
 + 416940 avoid download of spring-beans.dtd
 + 416990 JMX names statically unique
 + 417110 Demo / html body end tag missing in authfail.html
 + 417225 added Container.addEventListener method
 + 417260 Protected targets matched as true URI path segments
 + 417289 SPDY replace use of direct buffers with indirect buffers or make it
   configurable
 + 417475 Do not null context Trie during dynamic deploy
 + 417574 Setting options with _JAVA_OPTIONS breaks run-forked with
   <waitForChild>true</waitForChild>
 + 417831 Remove jetty-logging.properties from distro/resources
 + 418014 Handle NTFS canonical exceptions during alias check
 + 418212 org.eclipse.jetty.spdy.server.http.SSLExternalServerTest hangs
 + 418227 Null cookie value test

jetty-9.1.0.M0 - 16 September 2013
 + 393473 Add support for JSR-356 (javax.websocket) draft
 + 395444 Websockets not working with Chrome (deflate problem)
 + 396562 Add an implementation of RequestLog that supports Slf4j
 + 398467 Servlet 3.1 Non Blocking IO
 + 402984 WebSocket Upgrade must honor case insensitive header fields in
   upgrade request
 + 403280 Update to javax.el 2.2.4
 + 403380 Introduce WebSocketTimeoutException to differentiate between EOF on
   write and Timeout
 + 403510 HttpSession maxInactiveInterval is not serialized in HashSession
 + 403591 do not use the ConcurrentArrayBlockingQueue for thread pool, selector
   and async request log
 + 403817 Use of WebSocket Session.close() results in invalid status code
 + 405188 HTTP 1.0 with GET returns internal IP address
 + 405422 Implement servlet3.1 spec sections 4.4.3 and 8.1.4 for new
   HttpSessionIdListener class
 + 405432 Check implementation of section 13.4.1 @ServletSecurity for
   @HttpConstraint and HttpMethodConstraint clarifications
 + 405435 Implement servlet3.1 section 13.6.3 for 303 redirects for Form auth
 + 405437 Implement section 13.8.4 Uncovered HTTP methods
 + 405525 Throw IllegalArgumentException if filter or servlet name is null or
   empty string in ServletContext.addXXX() methods
 + 405526 Deployment must fail if more than 1 servlet maps to same url pattern
 + 405531 Implement Part.getSubmittedFileName()
 + 405533 Implement special role ** for security constraints
 + 405535 Implement Request.isUserInRole(role) check security-role-refs
   defaulting to security-role if no matching ref
 + 405944 Check annotation and resource injection is supported for
   AsyncListener
 + 406759 supressed stacktrace in ReferrerPushStrategyTest
 + 407708 HttpUpgradeHandler must support injection
 + 408782 Transparent Proxy - rewrite URL is ignoring query strings
 + 408904 Enhance CommandlineBuilder to not escape strings inside single quotes
 + 409403 fix IllegalStateException when SPDY is used and the response is
   written through BufferUtil.writeTo byte by byte
 + 409796 fix and cleanup ReferrerPushStrategy. There's more work to do here so
   it remains @Ignore for now
 + 409953 return buffer.slice() instead of buffer.asReadOnlyBuffer() in
   ResourceCache to avoid using inefficent path in BufferUtil.writeTo
 + 410083 Jetty clients submits incomplete URL to proxy
 + 410098 inject accept-encoding header for all http requests through SPDY as
   SPDY clients MUST support spdy. Also remove two new tests that have been to
   implementation agnostic and not needed anymore due to recent code changes
 + 410246 HttpClient with proxy does not tunnel HTTPS requests
 + 410341 suppress stacktraces that happen during test setup shutdown after
   successful test run
 + 410800 Make RewritePatternRule queryString aware
 + 411069 better set compiler defaults to 1.7, including webdefault.xml for jsp
 + 411934 War overlay configuration assumes src/main/webapp exists
 + 412205 SSL handshake failure leads to unresponsive UpgradeConnection
 + 412418 HttpTransportOverSPDY fix race condition while sending push streams
   that could cause push data not to be sent. Fixes intermittent test issues in
   ReferrerPushStrategyTest
 + 412729 SPDYClient needs a Promise-based connect() method
 + 412829 Allow any mappings from web-default.xml to be overridden by web.xml
 + 412830 Error Page match ServletException then root cause
 + 412840 remove Future in SPDYClient.connect() and return Session instead in
   blocking version
 + 412934 Ignore any re-definition of an init-param within a descriptor
 + 412935 setLocale is not an explicit set of character encoding
 + 412940 minor threadsafe fixes
 + 413018 ServletContext.addListener() should throw IllegalArgumentException if
   arg is not correct type of listener
 + 413020 Second call to HttpSession.invalidate() should throw exception
 + 413019 HttpSession.getCreateTime() should throw exception after session is
   invalidated
 + 413291 Avoid SPDY double dispatch
 + 413387 onResponseHeaders is not called multiple times when multiple
   redirects occur.
 + 413484 setAttribute in nosql session management better handles _dirty status
 + 413531 Introduce pluggable transports for HttpClient
 + 413684 deprecated unsafe alias checkers
 + 413737 hide stacktrace in ReferrerPushStrategyTest
 + 413901 isAsyncStarted remains true while original request is dispatched
 + 414167 WebSocket handshake upgrade from FireFox fails due to keep-alive
 + 414431 Avoid debug NPE race
 + 414635 Modular start.d and jetty.base property
 + 414640 HTTP header value encoding
 + 414725 Annotation Scanning should exclude webapp basedir from path
   validation checks
 + 414731 Request.getCookies() should return null if there are no cookies
 + 414740 Removed the parent peeking Loader
 + 414891 Errors thrown by ReadListener and WriteListener not handled
   correctly.
 + 414898 Only upgrade v0 to v1 cookies on dquote , ; backslash space and tab
   in the value
 + 414913 WebSocket / Performance - reduce ByteBuffer allocation/copying during
   generation/writing
 + 414923 CompactPathRule needs to also compact the uri
 + 415047 Create URIs lazily in HttpClient
 + 415062 SelectorManager wakeup optimisation
 + 415131 Avoid autoboxing on debug
 + 415192 <jsp-file> maps to JspPropertyGroupServlet instead of JspServlet
 + 415194 Deployer gives management of context to context collection
 + 415302 
 + 415314 Jetty should not commit response on output if <
   Response.setBufferSize() bytes are written
 + 415330 Avoid multiple callbacks at EOF
 + 415401 WebAppProvider: override XmlConfiguration.initializeDefaults
 + 415548 migrate ProxyHTTPToSPDYTest to use HttpClient to avoid intermittent
   NPE part 2
 + 415605 fix status code logging for async requests
 + 415641 Remove remaining calls to deprecated HttpTranspoert.send
 + 415656 SPDY - add IdleTimeout per Stream functionality
 + 415744 Reduce Future usage in websocket
 + 415745 Include followed by forward using a PrintWriter incurs unnecessary
   delay
 + 415780 fix StreamAlreadyCommittedException in spdy build
 + 415825 fix stop support in modular start setup
 + 415826 modules initialised with --add-to-start and --add-to-startd
 + 415827 jetty-start / update --help text for new command line options
 + 415830 jetty-start / add more TestUseCases for home + base + modules
   configurations
 + 415831 rename ini keyword from MODULES= to --module=
 + 415832 jetty-start / fix ClassNotFound exception when starting from empty
   base directory
 + 415839 jetty-start / warning about need for --exec given when not needed by
   default configuration
 + 415899 jetty-start / add --lib=<cp> capability from Jetty 7/8
 + 415913 support bootlib and download in modules
 + 415999 Fix some of FindBugs warnings
 + 416015 Handle null Accept-Language and other headers
 + 416026 improve error handlig in SPDY parsers
 + 416096 DefaultServlet leaves open file descriptors with file sizes greater
   than response buffer
 + 416102 Clean up of async sendContent process
 + 416103 Added AllowSymLinkAliasChecker.java
 + 416143 mod file format uses [type]
 + 416242 respect persistence headers in ProxyHTTPSPDYConnection
 + 416251 ProxyHTTPToSPDYConnection now sends a 502 to the client if it
   receives a rst frame from the upstream spdy server
 + 416266 HttpServletResponse.encodeURL() encodes on first request when only
   SessionTrackingMode.COOKIE is used
 + 416314 jetty async client wrong behaviour for HEAD Method + Redirect
 + 416321 handle failure during blocked committing write
 + 416477 Improved consumeAll error handling
 + 416568 Simplified servlet exception logging
 + 416585 WebInfConfiguration examines webapp classloader first instead of its
   parent when looking for container jars
 + 416597 Allow classes and jars on the webappcontext extraclasspath to be
   scanned for annotations
 + 416663 Content-length set by resourcehandler
 + 416674 run all jetty-ant tests on random ports
 + 416679 Change warning to debug if no transaction manager present
 + 416680 remove uncovered constraint warning
 + 416681 Remove unnecessary security constraints in test-jetty-webapp
 + 416763 WebSocket / Jsr Session.getPathParameters() is empty
 + 416764 WebSocket / Jsr Session.getRequestURI() is missing scheme + host +
   port + query parameters
 + 416787 StringIndexOutOfBounds with a pathMap of ""
 + 416812 Don't start WebSocketClient for every context
 + 416990 JMX names statically unique
 + 417022 Request attribute access to Server,HttpChannel & HttpConnection
 + 417023 Add Default404Servlet if no default servlet set
 + 417108 demo-base uses HTTPS
 + 417109 Demo / Jaas test fails to find etc/login.conf
 + 417110 Demo / html body end tag missing in authfail.html
 + 417111 Demo / login with admin/admin fails
 + 417133 WebSocket / deflate-frame should accumulate decompress byte buffers
   properly
 + 417134 WebSocket / Jsr
   ServerEndpointConfig.Configurator.getNegotiatedExtensions() is never used
 + 417225 added Container.addEventListener method
 + 417260 Protected targets matched as true URI path segments

jetty-8.1.13.v20130916 - 16 September 2013
 + 412629 PropertyFileLoginModule doesn't cache user configuration file even
   for refreshInterval=0
 + 413484 setAttribute in nosql session management better handles _dirty status
 + 413684 deprecated unsafe alias checkers
 + 414235 RequestLogHandler configured on a context fails to handle forwarded
   requests
 + 414393 StringIndexOutofBoundsException with > 8k multipart content without
   CR or LF
 + 414431 Avoid debug NPE race
 + 414507 Ensure AnnotationParser ignores parent dir hierarchy when checking
   for hidden dirnames
 + 414652 WebSocket's sendMessage() may hang on congested connections
 + 415192 <jsp-file> maps to JspPropertyGroupServlet instead of JspServlet
 + 415401 Add XmlConfiguration.initializeDefaults that allows to set default
   values for any XmlConfiguration that may be overridden in the config file
 + 416266 HttpServletResponse.encodeURL() encodes on first request when only
   SessionTrackingMode.COOKIE is used
 + 416585 WebInfConfiguration examines webapp classloader first instead of its
   parent when looking for container jars
 + 416787 StringIndexOutOfBounds with a pathMap of ""
 + 416990 JMX names statically unique

jetty-7.6.13.v20130916 - 16 September 2013
 + 412629 PropertyFileLoginModule doesn't cache user configuration file even
   for refreshInterval=0
 + 413484 setAttribute in nosql session management better handles _dirty status
 + 413684 deprecated unsafe alias checkers
 + 414235 RequestLogHandler configured on a context fails to handle forwarded
   requests
 + 414393 StringIndexOutofBoundsException with > 8k multipart content without
   CR or LF
 + 414431 Avoid debug NPE race
 + 414507 Ensure AnnotationParser ignores parent dir hierarchy when checking
   for hidden dirnames
 + 414652 WebSocket's sendMessage() may hang on congested connections
 + 415192 <jsp-file> maps to JspPropertyGroupServlet instead of JspServlet
 + 415401 Add XmlConfiguration.initializeDefaults that allows to set default
   values for any XmlConfiguration that may be overridden in the config file
 + 416585 WebInfConfiguration examines webapp classloader first instead of its
   parent when looking for container jars
 + 416990 JMX names statically unique

jetty-9.0.5.v20130815 - 15 August 2013
 + 414898 Only upgrade v0 to v1 cookies on dquote , ; backslash space and tab
   in the value
 + 404468 Ported jetty-http-spi to Jetty-9
 + 405424 add X-Powered-By and Server header to SPDY
 + 405535 implement Request.isUserInRole(role) check security-role-refs
   defaulting to security-role if no matching ref
 + 408235 SPDYtoHTTP proxy fix: remove hop headers from upstream server
 + 409028 Jetty HttpClient does not work with proxy CONNECT method
 + 409282 fix intermittently failing MaxConcurrentStreamTest
 + 409845 add test that makes sure that DataFrameGenerator correctly prepends
   the header information
 + 410498 ignore type of exception in
   GoAwayTest.testDataNotProcessedAfterGoAway
 + 410668 HTTP client should support the PATCH method
 + 410800 Make RewritePatternRule queryString aware
 + 410805 StandardSession: remove all frameBytes for a given stream from queue
   if the stream is reset
 + 411216 RequestLogHandler handles async completion
 + 411458 MultiPartFilter getParameterMap doesn't preserve multivalued
   parameters 411459  MultiPartFilter.Wrapper getParameter should use charset
   encoding of part
 + 411538 Use Replacement character for bad parameter % encodings
 + 411545 SslConnection.DecryptedEndpoint.fill() sometimes misses a few network
   bytes
 + 411755 MultiPartInputStreamParser fails on base64 encoded content
 + 411844 ArrayIndexOutOfBoundsException on wild URL
 + 411909 GzipFilter flushbuffer() results in erroneous finish() call
 + 412234 fix bug where NetworkTrafficSelectChannelEndpoint counted bytes wrong
   on incomplete writes
 + 412318 HttpChannel fix multiple calls to _transport.completed() if handle()
   is called multiple times while the channel is COMPLETED
 + 412418 HttpTransportOverSPDY fix race condition while sending push streams
   that could cause push data not to be sent. Fixes intermittent test issues in
   ReferrerPushStrategyTest
 + 412442 Avoid connection timeout after FIN-FIN close
 + 412466 Improved search for unset JETTY_HOME
 + 412608 EOF Chunk not sent on inputstream static content
 + 412629 PropertyFileLoginModule doesn't cache user configuration file even
   for refreshInterval=0
 + 412637 ShutdownMonitorThread already started
 + 412712 HttpClient does not send the terminal chunk after partial writes
 + 412713 add dumpOnStart configuration to jetty-maven-plugin
 + 412750 HttpClient close expired connections fix
 + 412814 HttpClient calling CompleteListener.onComplete() twice
 + 412846 jetty Http Client Connection through Proxy is failing with Timeout
 + 412938 Request.setCharacterEncoding now throws UnsupportedEncodingException
   instead of UnsupportedCharsetException
 + 413034 Multiple webapps redeploy returns NamingException with AppDynamics
   javaagent
 + 413066 accept lower case method: head
 + 413108 HttpClient hardcodes dispatchIO=false when using SSL
 + 413113 Inconsistent Request.getURI() when adding parameters via
   Request.param().
 + 413154 ContextHandlerCollection defers virtual host handling to
   ContextHandler
 + 413155 HttpTransportOverSPDY remove constructor argument for version and get
   version from stream.getSession instead
 + 413371 Default JSON.Converters for List and Set
 + 413372 JSON Enum uses name rather than toString()
 + 413393 better logging of bad URLs in Resources
 + 413486 SessionCookieConfig setters should throw IllegalStateException if
   called after context started
 + 413568 Made AJP worker name generic
 + 413684 Trailing slash shows JSP source
 + 413901 isAsyncStarted remains true while original request is dispatched
 + 414085 Add jetty-continuations to plugin dependencies
 + 414101 Do not escape special characters in cookies
 + 414235 RequestLogHandler configured on a context fails to handle forwarded
   requests
 + 414393 StringIndexOutofBoundsException with > 8k multipart content without
   CR or LF
 + 414449 Added HttpParser strict mode for case sensitivity
 + 414507 Ensure AnnotationParser ignores parent dir hierarchy when checking
   for hidden dirnames
 + 414625 final static version fields
 + 414640 HTTP header value encoding
 + 414652 WebSocket's sendMessage() may hang on congested connections
 + 414727 Ensure asynchronously flushed resources are closed
 + 414763 Added org.eclipse.jetty.util.log.stderr.ESCAPE option
 + 414833 HttpSessionListener.destroy must be invoked in reverse order
 + 414840 Request.login() throws NPE if username is null
 + 414951 QueuedThreadPool fix constructor that missed to pass the idleTimeout
 + 414972 HttpClient may read bytes with pre-tunnelled connection

jetty-9.0.4.v20130625 - 25 June 2013
 + 396706 CGI support parameters
 + 397051 Make JDBCLoginService data members protected to facilitate
   subclassing
 + 397193 MongoSessionManager refresh updates last access time
 + 398467 Servlet 3.1 Non Blocking IO
 + 400503 WebSocket - squelch legitimate Exceptions during testing to avoid
   false positives
 + 401027 javadoc JMX annotations
 + 404508 enable overlay deployer
 + 405188 HTTP 1.0 with GET returns internal IP address
 + 405313 Websocket client SSL hostname verification is broken, always defaults
   to raw IP as String
 + 406759 supressed stacktrace in ReferrerPushStrategyTest
 + 406923 Accept CRLF or LF but not CR as line termination
 + 407246 Test harness checked results in callbacks ignored
 + 407325 Test Failure:
   org.eclipse.jetty.servlets.EventSourceServletTest.testEncoding
 + 407326 Test Failure:
   org.eclipse.jetty.client.HttpClientStreamTest.testInputStreamResponseListenerFailedBeforeResponse[0].
 + 407342 ReloadedSessionMissingClassTest uses class compiled with jdk7
 + 407386 Cookies not copied in ServletWebSocketRequest
 + 407469 Method parameters for @OnWebSocketError should support Throwable
 + 407470 Javadoc for @OnWebSocketFrame incorrectly references WebSocketFrame
   object
 + 407491 Better handle empty Accept-Language
 + 407614 added excludedMimeTypes to gzipFilter
 + 407812 jetty-maven-plugin can not handle whitespaces in equivalent of
   WEB-INF/classes paths
 + 407931 Add toggle for failing on servlet availability
 + 407976 JDBCSessionIdManager potentially leaves server in bad state after
   startup
 + 408077 HashSessionManager leaves file handles open after being stopped
 + 408117 isAsyncStarted is false on redispatch
 + 408118 NullPointerException when parsing request cookies
 + 408167 JDBCSessionManager don't mark session as dirty if same attribute
   value set
 + 408281 Inconsistent start/stop handling in ContainerLifeCycle
 + 408446 Multipart parsing issue with boundry and charset in ContentType
   header
 + 408529 Etags set in 304 response
 + 408600 set correct jetty.url in all pom files
 + 408642 setContentType from addHeader
 + 408662 In pax-web servlet services requests even if init() has not finished
   running
 + 408709 refactor test-webapp's chat application. Now there's only a single
   request for user login and initial chat message.
 + 408720 NPE in AsyncContext.getRequest()
 + 408723 Jetty Maven plugin reload ignores web.xml listeners
 + 408768 JSTL jars not scanned by jetty-ant
 + 408771 Problem with ShutdownMonitor for jetty-ant
 + 408782 Transparent Proxy - rewrite URL is ignoring query strings
 + 408806 getParameter returns null on Multipart request if called before
   request.getPart()/getParts()
 + 408904 Enhance CommandlineBuilder to not escape strings inside single quotes
 + 408909 GzipFilter setting of headers when reset and/or not compressed
 + 408910 META-INF/jetty-webapp-context.xml file should be able to refer to
   bundle-relative locations
 + 408923 Need to be able to configure the ThreadPool for the default jetty
   server in osgi
 + 408945 XML Args ignored without DTD
 + 409012 added reference to example rewrite rules
 + 409133 Empty <welcome-file> causes StackOverflowError
 + 409228 Set jetty.home property so config files work even if deployed inside
   a bundle
 + 409403 fix IllegalStateException when SPDY is used and the response is
   written through BufferUtil.writeTo byte by byte
 + 409436 NPE on context restart using dynamic servlet registration
 + 409441 jetty.xml threadpool arg injection
 + 409449 Ensure servlets, filters and listeners added via dynamic
   registration, annotations or descriptors are cleaned on context restarts
 + 409545 Change HttpChannel contract
 + 409556 Resource files not closed
 + 409598 spdy: Fix NPE when a broken client tried to create duplicate stream
   IDs
 + 409684 Ids and properties not set for execution of jetty xml config files
   with mvn plugin
 + 409796 fix intermittent test issue in
   ReferrerPushStrategy.testResourceOrder. Happened when the client got closed
   before the server finished sending all data frames. Client waits now until
   all data is received.
 + 409801 Jetty should allow webdefault to be specified using a relative
   location when running in OSGi
 + 409842 Suspended request completed by a request thread does not set read
   interest.
 + 409953 return buffer.slice() instead of buffer.asReadOnlyBuffer() in
   ResourceCache to avoid using inefficent path in BufferUtil.writeTo
 + 409978 Websocket shouldn't create HttpSession if not present
 + 410083 Jetty clients submits incomplete URL to proxy
 + 410098 inject accept-encoding header for all http requests through SPDY as
   SPDY clients MUST support spdy. Also remove two new tests that have been to
   implementation agnostic and not needed anymore due to recent code changes
 + 410175 WebSocketSession#isSecure() doesn't return true for SSL session on
   the server side
 + 410246 HttpClient with proxy does not tunnel HTTPS requests
 + 410337 throw EofException instead of EOFException in HttpOutput.write() if
   HttpOutpyt is closed
 + 410341 suppress stacktraces that happen during test setup shutdown after
   successful test run
 + 410370 WebSocketCreator.createWebSocket() should use servlet specific
   parameters
 + 410372 Make SSL client certificate information available to server
   websockets
 + 410386 WebSocket Session.getUpgradeRequest().getRequestURI() returns bad URI
   on server side
 + 410405 Avoid NPE for requestDispatcher(../)
 + 410469 UpgradeRequest is sent twice when using SSL, one fails warning about
   WritePendingException
 + 410522 jetty start broken for command line options
 + 410537 Exceptions during @OnWebSocketConnect not reported to
   @OnWebSocketError
 + 410559 Removed FillInterest race
 + 410630 MongoSessionManager conflicting session update op
 + 410693 ServletContextHandler.setHandler does not relink handlers - check for
   null
 + 410750 NoSQLSessions: implement session context data persistence across
   server restarts
 + 410799 errors while creating push streams in HttpTransportOverSPDY are now
   logged to debug instead of warn
 + 410893 async support defaults to false for spec created servlets and filters
 + 410911 Continuation isExpired handling
 + 410995 Avoid reverse DNS lookups when creating SSLEngines
 + 411061 fix cookie handling in spdy. If two different HTTP headers with the
   same name are set, they should be translated to a single multiheader value
   according to:
   http://www.chromium.org/spdy/spdy-protocol/spdy-protocol-draft3#TOC-2.6.10-Name-Value-Header-Block.
   That applies for Set-Cookie headers for example. Before this changed
   duplicate header names have overwritten the previous one
 + 411135 HttpClient may send proxied https requests to the proxy instead of
   the target server.
 + 411340 add comment why executeOnFillable defaults to true
 + 411545 SslConnection.DecryptedEndpoint.fill() sometimes misses a few network
   bytes

jetty-9.0.3.v20130506 - 06 May 2013
 + 404010 fix cast exception in mongodb session manager
 + 404911 WebSocketCloseTest fails spuriously
 + 405281 allow filemappedbuffers to not be used
 + 405327 Modular Start.ini
 + 405530 Wrap AsyncContext to throw ISE after complete
 + 405537 NPE in rendering JSP using SPDY and wrapped ServletRequest
 + 405570 spdy push: resource ordering and sequential push
 + 405631 Plugin gives error when its started twice
 + 405925 Redeploy with jetty-maven-plugin fails
 + 406015 Query parameters and POST queries. Fixed proxy case where the path is
   rewritten to be absolute.
 + 406202 re-enabled connector statistics
 + 406214 fix constructor for PushSynInfo ignores timeout, remove timeout for
   creating push streams in HttpTransportOverSPDY
 + 406272 Security constraints with multiple http-method-omissions can be
   incorrectly applied
 + 406390 406617 removed tiny race from handling of suspend and complete
 + 406437 Digest Auth supports out of order nc
 + 406449 Session's disconnect not detected
 + 406617 Spin in Request.recycle
 + 406618 Jetty startup in OSGi Equinox fails when using option
   jetty.home.bundle=org.eclipse.jetty.osgi.boot
 + 406753 jetty-runner contains invalid signature files
 + 406768 Improved handling of static content resources
 + 406861 IPv6 redirects fail
 + 406923 Accept CRLF or LF but not CR as line termination
 + 406962 Improve attribute names in Request
 + 407075 Do not dispatch from complete
 + 407135 Unauthorized response causes retry loop
 + 407136 @PreDestroy called after Servlet.destroy()
 + 407173 java.lang.IllegalStateException: null when using JDBCSessionManager
 + 407214 Reduce build logging of OSGi modules

jetty-9.0.2.v20130417 - 17 April 2013
 + 364921 FIN WAIT sockets
 + 402885 reuse Deflaters in GzipFilter
 + 403591 do not use the ConcurrentArrayBlockingQueue for thread pool, selector
   and async request log
 + 404511 fixed poor methods in ArrayTernaryTrie
 + 405119 Tidy up comments and code formatting for osgi
 + 405352 Servlet init-param always overridden by WebServlet annotation
 + 405364 spdy imeplement MAX_CONCURRENT_STREAMS
 + 405449 spdy improve handling of duplicate stream Ids
 + 405540 ServletContextListeners call in reverse in doStop
 + 405551 InputStreamResponseListener.await returns null when request fails
 + 405679 example other server for documentation

jetty-9.0.1.v20130408 - 08 April 2013
 + 384552 add comment to jetty-https.xml describing keymanager password
 + 385488 non existing resources in collection are just warnings
 + 392129 fixed merged of handling of timeouts after startAsync
 + 393971 Improve setParentLoaderPriorty javadoc
 + 393972 Improve WebAppContext classloading javadoc
 + 395620 do not managed inherited life cycle listeners
 + 396562 Add an implementation of RequestLog that supports Slf4j
 + 399967 Destroyables destroyed on undeploy and shutdown hook
 + 400142 ConcurrentModificationException in JDBC SessionManger
 + 400144 When loading a session fails the JDBCSessionManger produces duplicate
   session IDs
 + 400689 Add support for Proxy authentication
 + 401150 close input stream used from cached resource
 + 401806 spdy push properly pass through request and response headers for
   pushed resources
 + 402397 InputStreamResponseListener early close inputStream cause hold lock
 + 402485 reseed secure random
 + 402626 Do not required endpoint host checking by default in server and
   configure in client
 + 402666 Improve handling of TLS exceptions due to raw socket close
 + 402694 setuid as LifeCycle listener
 + 402706 HttpSession.setMaxInactiveInterval(int) does not change JDBCSession
   expiry
 + 402726 WebAppContext references old WebSocket packages in system and server
   classes
 + 402735 jetty.sh to support status which is == check
 + 402757 WebSocket client module can't be used with WebSocket server module in
   the same WAR.
 + 402833 Test harness for global error page and hide exception message from
   reason string
 + 402844 STOP.PORT & STOP.KEY behaviour has changed
 + 402982 Premature initialization of Servlets
 + 402984 WebSocket Upgrade must honor case insensitive header fields in
   upgrade request
 + 403122 Session replication fails with ClassNotFoundException when session
   attribute is Java dynamic proxy
 + 403280 Update to javax.el 2.2.4
 + 403281 jetty.sh waits for started or failure before returning
 + 403360 Named connectors
 + 403370 move frameBytes.fail() call in StandardSession.flush() outside the
   synchronized block to avoid deadlock
 + 403373 WebSocket change timeout log level from warn -> info
 + 403380 Introduce WebSocketTimeoutException to differentiate between EOF on
   write and Timeout
 + 403451 Review synchronization in SslConnection
 + 403510 HttpSession maxInactiveInterval is not serialized in HashSession
 + 403513 jetty:run goal cannot be executed twice during the maven build
 + 403570 Asynchronous Request Logging
 + 403591 do not use the ConcurrentArrayBlockingQueue for thread pool, selector
   and async request log
 + 403817 Use of WebSocket Session.close() results in invalid status code
 + 404029 port jetty-monitor to jetty-9 and activate it
 + 404036 JDBCSessionIdManager.doStart() method should not call
   cleanExpiredSessions() because Listeners can't be notified
 + 404067 If cannot connect to db fail startup of JDBCSessionIdManager
 + 404128 Add Vary headers rather than set them
 + 404176 Jetty's AnnotationConfiguration class does not scan non-jar resources
   on the container classpath
 + 404204 Exception from inputstream cause hang or timeout
 + 404283 org.eclipse.jetty.util.Scanner.scanFile() dies with an NPE if
   listFiles() returns null
 + 404323 Improved parameterization of https and SPDY
 + 404325 data constraint redirection does send default port
 + 404326 set status when Request.setHandled(true) is called
 + 404511 Replaced all StringMap usage with Tries
 + 404517 Close connection if request received after half close
 + 404610 Reintroduce ability to disallow TLS renegotiation
 + 404757 SPDY can only be built with the latest JDK version
 + 404789 Support IPv6 addresses in DoSFilter white list
 + 404881 Allow regexs for SslContextFactory.setIncludeCipherSuites() and
   .setExcludeCipherSuites()
 + 404889 SelectorManager accepts attachments with sockets
 + 404906 servlets with load-on-startup = 0 are not fired up on jetty 9 startup
 + 404958 Fixed Resource.newSystemResource striped / handling
 + 405044 Query parameters lost for non GET or POST

jetty-9.0.0.v20130308 - 08 March 2013
 + 399070 add updated version of npn-boot jar to start.ini
 + 399799 do not hold lock while calling invalidation listeners
 + 399967 Destroyables destroyed on undeploy and shutdown hook
 + 400312 ServletContextListener.contextInitialized() is not called when added
   in ServletContainerInitializer.onStartup
 + 401495 removed unused getOutputStream
 + 401531 StringIndexOutOfBoundsException for "/*" <url-pattern> of
   <jsp-property-group> fix for multiple mappings to *.jsp
 + 401641 Fixed MBean setter for String[]
 + 401642 Less verbose INFOs
 + 401643 Improved Authentication exception messages and provided quiet servlet
   exception
 + 401644 Dump does not login user already logged in
 + 401651 Abort request if maxRequestsQueuedPerDestination is reached
 + 401777 InputStreamResponseListener CJK byte (>=128) cause EOF
 + 401904 fixed getRemoteAddr to return IP instead of hostname
 + 401908 Enhance DosFilter to allow dynamic configuration of attributes
 + 401966 Ensure OSGI WebApp as Service (WebAppContext) can be deployed only
   through ServiceWebAppProvider
 + 402008 Websocket blocking write hangs when remote client dies (or is killed)
   without going thru Close handshake
 + 402048 org.eclipse.jetty.server.ShutdownMonitor doesn't stop after the jetty
   server is stopped
 + 402075 Massive old gen growth when hit by lots of non persistent
   connections.
 + 402090 httpsender PendingState cause uncertain data send to server
 + 402106 fixed URI resize in HttpParser
 + 402148 Update Javadoc for WebSocketServlet for new API
 + 402154 WebSocket / Session.setIdleTimeout(ms) should support in-place idle
   timeout changes
 + 402185 updated javascript mime-type
 + 402277 spdy proxy: fix race condition in nested push streams initiated by
   upstream server. Fix several other small proxy issues
 + 402316 HttpReceiver and null pointer exception
 + 402341 Host with default port causes redirects loop
 + 402726 WebAppContext references old WebSocket packages in system and server
   classes
 + 402757 WebSocket client module can't be used with WebSocket server module in
   the same WAR

jetty-8.1.12.v20130726 - 26 July 2013
 + 396706 CGI support parameters
 + 397193 MongoSessionManager refresh updates last access time
 + 407342 ReloadedSessionMissingClassTest uses class compiled with jdk7
 + 408529 Etags set in 304 response
 + 408600 set correct jetty.url in all pom files
 + 408642 setContentType from addHeader
 + 408662 In pax-web servlet services requests even if init() has not finished
   running
 + 408806 getParameter returns null on Multipart request if called before
   request.getPart()/getParts()
 + 408909 GzipFilter setting of headers when reset and/or not compressed
 + 409028 Jetty HttpClient does not work with proxy CONNECT method
 + 409133 Empty <welcome-file> causes StackOverflowError
 + 409436 NPE on context restart using dynamic servlet registration
 + 409449 Ensure servlets, filters and listeners added via dynamic
   registration, annotations or descriptors are cleaned on context restarts
 + 409556 FileInputStream not closed in DirectNIOBuffer
 + 410405 Avoid NPE for requestDispatcher(../)
 + 410630 MongoSessionManager conflicting session update op
 + 410750 NoSQLSessions: implement session context data persistence across
   server restarts
 + 410893 async support defaults to false for spec created servlets and filters
 + 411135 HttpClient may send proxied https requests to the proxy instead of
   the target server.
 + 411216 RequestLogHandler handles async completion
 + 411458 MultiPartFilter getParameterMap doesn't preserve multivalued
   parameters 411459  MultiPartFilter.Wrapper getParameter should use charset
   encoding of part
 + 411755 MultiPartInputStreamParser fails on base64 encoded content
 + 411909 GzipFilter flushbuffer() results in erroneous finish() call
 + 412712 HttpClient does not send the terminal chunk after partial writes
 + 412750 HttpClient close expired connections fix
 + 413371 Default JSON.Converters for List and Set
 + 413372 JSON Enum uses name rather than toString()
 + 413684 Trailing slash shows JSP source
 + 413812 Make RateTracker serializable

jetty-7.6.12.v20130726 - 26 July 2013
 + 396706 CGI support parameters
 + 397193 MongoSessionManager refresh updates last access time
 + 407342 ReloadedSessionMissingClassTest uses class compiled with jdk7
 + 408529 Etags set in 304 response
 + 408600 set correct jetty.url in all pom files
 + 408642 setContentType from addHeader
 + 408662 In pax-web servlet services requests even if init() has not finished
   running
 + 408909 GzipFilter setting of headers when reset and/or not compressed
 + 409028 Jetty HttpClient does not work with proxy CONNECT method
 + 409133 Empty <welcome-file> causes StackOverflowError
 + 409556 FileInputStream not closed in DirectNIOBuffer
 + 410630 MongoSessionManager conflicting session update op
 + 410750 NoSQLSessions: implement session context data persistence across
   server restarts
 + 411135 HttpClient may send proxied https requests to the proxy instead of
   the target server.
 + 411216 RequestLogHandler handles async completion
 + 411458 MultiPartFilter getParameterMap doesn't preserve multivalued
   parameters 411459  MultiPartFilter.Wrapper getParameter should use charset
   encoding of part
 + 411755 MultiPartInputStreamParser fails on base64 encoded content
 + 411909 GzipFilter flushbuffer() results in erroneous finish() call
 + 412712 HttpClient does not send the terminal chunk after partial writes
 + 412750 HttpClient close expired connections fix
 + 413371 Default JSON.Converters for List and Set
 + 413372 JSON Enum uses name rather than toString()
 + 413684 Trailing slash shows JSP source
 + 413812 Make RateTracker serializable

jetty-8.1.11.v20130520 - 20 May 2013
 + 402844 STOP.PORT & STOP.KEY behaviour has changed
 + 403281 jetty.sh waits for started or failure before returning
 + 403513 jetty:run goal cannot be executed twice during the maven build
 + 403570 Asynchronous Request Logging
 + 404010 fix cast exception in mongodb session manager
 + 404128 Add Vary headers rather than set them
 + 404283 org.eclipse.jetty.util.Scanner.scanFile() dies with an NPE if
   listFiles() returns null
 + 404325 data constraint redirection does send default port
 + 404517 Close connection if request received after half close
 + 404789 Support IPv6 addresses in DoSFilter white list
 + 404958 Fixed Resource.newSystemResource striped / handling
 + 405281 allow filemappedbuffers to not be used
 + 405537 NPE in rendering JSP using SPDY and wrapped ServletRequest
 + 406437 Digest Auth supports out of order nc
 + 406618 Jetty startup in OSGi Equinox fails when using option
   jetty.home.bundle=org.eclipse.jetty.osgi.boot
 + 406923 CR line termination
 + 407136 @PreDestroy called after Servlet.destroy()
 + 407173 java.lang.IllegalStateException: null when using JDBCSessionManager
 + 407931 Add toggle for failing on servlet availability
 + 407976 JDBCSessionIdManager potentially leaves server in bad state after
   startup
 + 408077 HashSessionManager leaves file handles open after being stopped
 + 408446 Multipart parsing issue with boundry and charset in ContentType
   header

jetty-8.1.10.v20130312 - 12 March 2013
 + 376273 Early EOF because of SSL Protocol Error on
   https://api-3t.paypal.com/nvp.
 + 381521 allow compress methods to be configured
 + 392129 fixed handling of timeouts after startAsync
 + 394064 ensure that JarFile instances are closed on JarFileResource.release()
 + 398649 ServletContextListener.contextDestroyed() is not called on
   ContextHandler unregistration
 + 399703 made encoding error handling consistent
 + 399799 do not hold lock while calling invalidation listeners
 + 399967 Shutdown hook calls destroy
 + 400040 NullPointerException in HttpGenerator.prepareBuffers
 + 400142 ConcurrentModificationException in JDBC SessionManger
 + 400144 When loading a session fails the JDBCSessionManger produces duplicate
   session IDs
 + 400312 ServletContextListener.contextInitialized() is not called when added
   in ServletContainerInitializer.onStartup
 + 400457 Thread context classloader hierarchy not searched when finding
   webapp's java:comp/env
 + 400859 limit max size of writes from cached content
 + 401211 Remove requirement for jetty-websocket.jar in WEB-INF/lib
 + 401317 Make Safari 5.x websocket support minVersion level error more clear
 + 401382 Prevent parseAvailable from parsing next chunk when previous has not
   been consumed. Handle no content-type in chunked request.
 + 401474 Performance problem in org.eclipse.jetty.annotation.AnnotationParser
 + 401485 zip file closed exception
 + 401531 StringIndexOutOfBoundsException for "/*" <url-pattern> of
   <jsp-property-group> fix for multiple mappings to *.jsp
 + 401908 Enhance DosFilter to allow dynamic configuration of attributes
 + 402048 org.eclipse.jetty.server.ShutdownMonitor doesn't stop after the jetty
   server is stopped
 + 402485 reseed secure random
 + 402735 jetty.sh to support status which is == check
 + 402833 Test harness for global error page and hide exception message from
   reason string

jetty-7.6.11.v20130520 - 20 May 2013
 + 402844 STOP.PORT & STOP.KEY behaviour has changed
 + 403281 jetty.sh waits for started or failure before returning
 + 403513 jetty:run goal cannot be executed twice during the maven build
 + 403570 Asynchronous Request Logging
 + 404010 fix cast exception in mongodb session manager
 + 404128 Add Vary headers rather than set them
 + 404283 org.eclipse.jetty.util.Scanner.scanFile() dies with an NPE if
   listFiles() returns null
 + 404325 data constraint redirection does send default port
 + 404517 Close connection if request received after half close
 + 404789 Support IPv6 addresses in DoSFilter white list
 + 404958 Fixed Resource.newSystemResource striped / handling
 + 405281 allow filemappedbuffers to not be used
 + 405537 NPE in rendering JSP using SPDY and wrapped ServletRequest
 + 406437 Digest Auth supports out of order nc
 + 406923 CR line termination
 + 407136 @PreDestroy called after Servlet.destroy()
 + 407173 java.lang.IllegalStateException: null when using JDBCSessionManager
 + 407976 JDBCSessionIdManager potentially leaves server in bad state after
   startup
 + 408077 HashSessionManager leaves file handles open after being stopped
 + 408446 Multipart parsing issue with boundry and charset in ContentType
   header

jetty-7.6.10.v20130312 - 12 March 2013
 + 376273 Early EOF because of SSL Protocol Error on
   https://api-3t.paypal.com/nvp.
 + 381521 allow compress methods to be configured
 + 394064 ensure that JarFile instances are closed on JarFileResource.release()
 + 398649 ServletContextListener.contextDestroyed() is not called on
   ContextHandler unregistration
 + 399703 made encoding error handling consistent
 + 399799 do not hold lock while calling invalidation listeners
 + 399967 Shutdown hook calls destroy
 + 400040 NullPointerException in HttpGenerator.prepareBuffers
 + 400142 ConcurrentModificationException in JDBC SessionManger
 + 400144 When loading a session fails the JDBCSessionManger produces duplicate
   session IDs
 + 400457 Thread context classloader hierarchy not searched when finding
   webapp's java:comp/env
 + 400859 limit max size of writes from cached content
 + 401211 Remove requirement for jetty-websocket.jar in WEB-INF/lib
 + 401317 Make Safari 5.x websocket support minVersion level error more clear
 + 401382 Prevent parseAvailable from parsing next chunk when previous has not
   been consumed. Handle no content-type in chunked request.
 + 401474 Performance problem in org.eclipse.jetty.annotation.AnnotationParser
 + 401531 StringIndexOutOfBoundsException for "/*" <url-pattern> of
   <jsp-property-group> fix for multiple mappings to *.jsp
 + 401908 Enhance DosFilter to allow dynamic configuration of attributes
 + 402048 org.eclipse.jetty.server.ShutdownMonitor doesn't stop after the jetty
   server is stopped
 + 402485 reseed secure random
 + 402735 jetty.sh to support status which is == check
 + 402833 Test harness for global error page and hide exception message from
   reason string

jetty-9.0.0.RC2 - 24 February 2013
 + Fix etc/jetty.xml TimerScheduler typo that is preventing normal startup
 + Fix etc/jetty-https.xml ExcludeCipherSuites typo that prevents SSL startup
 + Fix websocket memory use

jetty-9.0.0.RC1 - 22 February 2013
 + 227244 Remove import of backport-util-concurrent Arrays class
 + 362854 Continuation implementations may deadlock
 + 376273 Early EOF because of SSL Protocol Error on
   https://api-3t.paypal.com/nvp.
 + 381521 allow compress methods to be configured
 + 388103 Add API for tracking down upload progress
 + 394064 ensure that JarFile instances are closed on JarFileResource.release()
 + 398649 ServletContextListener.contextDestroyed() is not called on
   ContextHandler unregistration
 + 399463 add start.ini documentation for OPTIONS. Remove reference to
   start_config
 + 399520 Websocket Server Connection needs session idle timeouts
 + 399535 Websocket-client connect should have configurable connect timeout
 + 400014 Http async client DNS performance
 + 400040 NullPointerException in HttpGenerator.prepareBuffers
 + 400184 SslContextFactory change. Disable hostname verification if trustAll
   is set
 + 400255 Using WebSocket.maxMessageSize results in IllegalArgumentException
 + 400434 Add support for an OutputStream ContentProvider
 + 400457 Thread context classloader hierarchy not searched when finding
   webapp's java:comp/env
 + 400512 ClientUpgradeRequet.addExtension() should fail if extension is not
   installed
 + 400555 HttpProxyEngine: Add http version header in response
 + 400631 Calling flush() on HttpServletResponse.getOutputStream() after last
   byte of body causes EofException.
 + 400734 NPE for redirects with relative location
 + 400738 ResourceHandler doesn't support range requests
 + 400848 Redirect fails with non-encoded location URIs
 + 400849 Conversation hangs if non-first request fails when queued
 + 400859 limit max size of writes from cached content
 + 400864 Added LowResourcesMonitor
 + 401177 Make org.eclipse.jetty.websocket.api.WebSocketAdapter threadsafe
 + 401183 Handle push streams in new method StreamFrameListener.onPush()
   instead of SessionFrameListener.syn()
 + 401211 Remove requirement for jetty-websocket.jar in WEB-INF/lib
 + 401317 Make Safari 5.x websocket support minVersion level error more clear
 + 401382 Prevent parseAvailable from parsing next chunk when previous has not
   been consumed. Handle no content-type in chunked request.
 + 401414 Hostname verification fails
 + 401427 WebSocket messages sent from onConnect fail to be read by jetty
   websocket-client
 + 401474 Performance problem in org.eclipse.jetty.annotation.AnnotationParser
 + 401485 zip file closed exception

jetty-9.0.0.RC0 - 01 February 2013
 + 362226 HttpConnection "wait" call causes thread resource exhaustion
 + 370384 jetty-aggregate not used in jetty-distribution
 + 381351 defaults for keymanager and trustmanager come from their factories
   and not hardcoded
 + 381521 Only set Vary header when content could be compressed
 + 381689 Allow jetty-runner to specify listen host along with listen port
 + 382237 support non java JSON classes
 + 385306 added getURI method
 + 391248 fixing localhost checking in statistics servlet
 + 391249 fix for invalid XML node dispatchedTimeMean in statistics servlet
 + 391345 fix missing br tag in statistics servlet
 + 393933 remove deprecated classes/methods and consolidate some static methods
   to SslContextFactory
 + 393968 fix typo in javadoc
 + 394541 remove continuation jar from distro, add as dep to test-jetty-webapp
 + 395232 UpgradeRequest object passed to createWebSocket() has null Session
 + 395444 Disabling Websocket Compress Extensions (not working with Chrome /
   deflate problem)
 + 396428 Test for WebSocket masking on client fragments per RFC 6455 Sec 5.1
 + 396574 add JETTY_HOME as a location for pid to be found
 + 396606 make spdy proxy capable of receiving SPDY and talk HTTP to the
   upstream server
 + 397168 backed of test timing
 + 397769 TimerScheduler does not relinquish cancelled tasks
 + 398872 SslConnection should not be notified of idle timeouts. First
   solution. Merge branch 'ssl_idle_timeout_ignored'.
 + 399132 check parent dir of session store against file to be removed
 + 399173 UpgradeRequest.getParameterMap() should never return null
 + 399242 Reduce/eliminate false sharing in BlockingArrayQueue
 + 399319 Request.getURI() may return negative ports
 + 399324 HttpClient does not handle correctly UnresolvedAddressException
 + 399343 OnWebSocketConnect should use api.Session parameter instead
 + 399344 Add missing @OnWebSocketError annotation
 + 399397 websocket-client needs better upgrade failure checks
 + 399421 Add websocket.api.Session.disconnect() for harsh low level connection
   disconnect
 + 399515 Websocket-client connect issues should report to websocket onError
   handlers
 + 399516 Websocket UpgradeException should contain HTTP Request/Response
   information
 + 399566 Running org.eclipse.jetty.server.session.MaxInactiveMigrationTest
   produces stack trace
 + 399568 OSGi tests can't find websocket classes
 + 399576 Server dumpStdErr throws exception if server is stopping
 + 399669 Remove WebSocketConnection in favor of websocket.api.Session
 + 399689 Websocket RFC6455 extension handshake fails if server doesn't have
   extension
 + 399703 made encoding error handling consistent
 + 399721 Change <Ref id= ...> to <Ref refid= ...>

jetty-9.0.0.M5 - 19 January 2013
 + 367638 throw exception for excess form keys
 + 381521 Only set Vary header when content could be compressed
 + 391623 Making --stop with STOP.WAIT perform graceful shutdown
 + 393158 java.lang.IllegalStateException when sending an empty InputStream
 + 393220 remove dead code from ServletHandler and log ServletExceptions in
   warn instead of debug
 + 393733 WebSocketClient interface should support multiple connections
 + 395885 ResourceCache should honor useFileMappedBuffer if set
 + 396253 FilterRegistration wrong order
 + 396459 Log specific message for empty request body for multipart mime
   requests
 + 396500 HttpClient Exchange takes forever to complete when less content sent
   than Content-Length
 + 396886 MultiPartFilter strips bad escaping on filename="..."
 + 397110 Accept %uXXXX encodings in URIs
 + 397111 Tolerate empty or excessive whitespace preceeding MultiParts
 + 397112 Requests with byte-range throws NPE if requested file has no mimetype
   (eg no file extension)
 + 397114 run-forked with waitForChild=false can lock up
 + 397130 maxFormContentSize set in jetty.xml is ignored
 + 397190 improve ValidUrlRule to iterate on codepoints
 + 397321 Wrong condition in default start.config for annotations
 + 397535 Support pluggable alias checking to support symbolic links
 + 397769 TimerScheduler does not relinquish cancelled tasks
 + 398105 Clean up WebSocketPolicy
 + 398285 ProxyServlet mixes cookies from different clients
 + 398337 UTF-16 percent encoding in UTF-16 form content
 + 398582 Move lib/jta jar into lib/jndi
 + JETTY-1533 handle URL with no path

jetty-9.0.0.M4 - 21 December 2012
 + 392417 Prevent Cookie parsing interpreting unicode chars
 + 393220 remove dead code from ServletHandler and log ServletExceptions in
   warn instead of debug
 + 393770 Error in ContextHandler.setEventListeners(EventListener[])
 + 394210 spdy api rename stream.syn() to stream.push()
 + 394211 spdy: Expose RemoteServerAddress and LocalServerAddress in
   StandardSession
 + 394294 Start web-bundles started before jetty
 + 394370 Add integration test for client resetting SPDY push SYN's
 + 394514 Preserve URI parameters in sendRedirect
 + 394552 HEAD requests don't work for jetty-client
 + 394719 remove regex from classpath matching
 + 394829 Session can not be restored after SessionManager.setIdleSavePeriod
   has saved the session
 + 394839 Allow multipart mime with no boundary
 + 394854 optimised promise implementation
 + 394870 Make enablement of remote access to test webapp configurable in
   override-web.xml
 + 395168 fix unavailable attributes when return type has annotation on super
   class
 + 395215 Multipart mime with just LF and no CRLF: add test for legacy filter
 + 395220 New InputStream extension to allow a mix of EOL styles between
   headers and content
 + 395312 log.warn if a SPDY stream gets committed twice
 + 395313 HttpTransportOverSPDY.send() does not rethrow exceptions, but call
   Callback.failed() only
 + 395314 Add missing flush() call after StandardSession.complete() has been
   called. Some test cleanup.
 + 395344 Move JSR-356 (Java WebSocket API) work off to Jetty 9.1.x
 + 395380 add ValidUrlRule to jetty-rewrite
 + 395394 allow logging from boot classloader
 + 395574 port jetty-runner and StatisticsServlet to jetty-9
 + 395605 class cast exception in XMLConfiguration fixed
 + 395649 add jetty-setuid back into jetty 9 and distribution
 + 395794 slightly modified fix for empty file extenstion to mime type mapping
   Added a default, so it will also work with unknown file extensions
 + 396036 SPDY send controlFrames even if Stream is reset to avoid breaking the
   compression context
 + 396193 spdy remove timeout parameters from api and move them to the Info*
   classes
 + 396459 Log specific message for empty request body for multipart mime
   requests
 + 396460 Make ServerConnector configurable with jetty-maven-plugin
 + 396472 org.eclipse.jetty.websocket needs to be removed from serverclasses as
   it should only be a systemclass
 + 396473 JettyWebXMlConfiguration does not reset serverclasses
 + 396474 add websocket server classes to jetty-maven-plugin classpath
 + 396475 Remove unneeded websocket-server dependency from test-jetty-webapp
 + 396518 Websocket AB Tests should test for which side disconnected and
   closed.wasClean
 + 396687 missing jetty-io dependency in jetty-servlets
 + JETTY-796 jetty ant plugin improvements

jetty-9.0.0.M3 - 20 November 2012
 + 391623 Add option to --stop to wait for target jetty to stop
 + 392237 Port test-integration to jetty-9
 + 392492 expect headers only examined for requests>=HTTP/1.1
 + 392850 ContextLoaderListener not called in 9.0.0.M1 and M2
 + 393075 1xx, 204, 304 responses ignore headers that suggest content
 + 393832 start connectors last
 + 393947 additional tests
 + 394143 add jetty-all aggregate via release profile
 + 394144 add jetty-jaspi

jetty-8.1.9.v20130131 - 31 January 2013
 + 362226 HttpConnection "wait" call causes thread resource exhaustion
 + 367638 throw exception for excess form keys
 + 381521 Only set Vary header when content could be compressed
 + 382237 support non java JSON classes
 + 391248 fixing localhost checking in statistics servlet
 + 391249 fix for invalid XML node dispatchedTimeMean in statistics servlet
 + 391345 fix missing br tag in statistics servlet
 + 391623 Add option to --stop to wait for target jetty to stop
 + 392417 Prevent Cookie parsing interpreting unicode chars
 + 392492 expect headers only examined for requests>=HTTP/1.1
 + 393075 1xx 204 and 304 ignore all headers suggesting content
 + 393158 java.lang.IllegalStateException when sending an empty InputStream
 + 393220 remove dead code from ServletHandler and log ServletExceptions in
   warn instead of debug
 + 393947 additional tests
 + 393968 fix typo in javadoc
 + 394294 A web-bundle started before jetty-osgi should be deployed as a webapp
   when jetty-osgi starts
 + 394514 Preserve URI parameters in sendRedirect
 + 394541 remove continuation jar from distro, add as dep to test-jetty-webapp
 + 394719 remove regex from classpath matching
 + 394811 Make JAASLoginService log login failures to DEBUG instead of WARN
   Same for some other exceptions.
 + 394829 Session can not be restored after SessionManager.setIdleSavePeriod
   has saved the session
 + 394839 Allow multipart mime with no boundary
 + 394870 Make enablement of remote access to test webapp configurable in
   override-web.xml
 + 395215 Multipart mime with just LF and no CRLF
 + 395380 add ValidUrlRule to jetty-rewrite
 + 395394 allow logging from boot classloader
 + 396253 FilterRegistration wrong order
 + 396459 Log specific message for empty request body for multipart mime
   requests
 + 396500 HttpClient Exchange takes forever to complete when less content sent
   than Content-Length
 + 396574 add JETTY_HOME as a location for pid to be found
 + 396886 MultiPartFilter strips bad escaping on filename="..."
 + 397110 Accept %uXXXX encodings in URIs
 + 397111 Tolerate empty or excessive whitespace preceeding MultiParts
 + 397112 Requests with byte-range throws NPE if requested file has no mimetype
   (eg no file extension)
 + 397130 maxFormContentSize set in jetty.xml is ignored
 + 397190 improve ValidUrlRule to iterate on codepoints
 + 397321 Wrong condition in default start.config for annotations
 + 397535 Support pluggable alias checking to support symbolic links
 + 398337 UTF-16 percent encoding in UTF-16 form content
 + 399132 check parent dir of session store against file to be removed
 + JETTY-1533 handle URL with no path

jetty-7.6.9.v20130131 - 31 January 2013
 + 362226 HttpConnection "wait" call causes thread resource exhaustion
 + 367638 throw exception for excess form keys
 + 381521 Only set Vary header when content could be compressed
 + 382237 support non java JSON classes
 + 391248 fixing localhost checking in statistics servlet
 + 391249 fix for invalid XML node dispatchedTimeMean in statistics servlet
 + 391345 fix missing br tag in statistics servlet
 + 391623 Add option to --stop to wait for target jetty to stop
 + 392417 Prevent Cookie parsing interpreting unicode chars
 + 392492 expect headers only examined for requests>=HTTP/1.1
 + 393075 1xx 204 and 304 ignore all headers suggesting content
 + 393220 remove dead code from ServletHandler and log ServletExceptions in
   warn instead of debug
 + 393947 additional tests
 + 393968 fix typo in javadoc
 + 394514 Preserve URI parameters in sendRedirect
 + 394541 remove continuation jar from distro, add as dep to test-jetty-webapp
 + 394719 remove regex from classpath matching
 + 394811 Make JAASLoginService log login failures to DEBUG instead of WARN
   Same for some other exceptions.
 + 394829 Session can not be restored after SessionManager.setIdleSavePeriod
   has saved the session
 + 394839 Allow multipart mime with no boundary
 + 395215 Multipart mime with just LF and no CRLF
 + 395380 add ValidUrlRule to jetty-rewrite
 + 395394 allow logging from boot classloader
 + 396459 Log specific message for empty request body for multipart mime
   requests
 + 396500 HttpClient Exchange takes forever to complete when less content sent
   than Content-Length
 + 396574 add JETTY_HOME as a location for pid to be found
 + 396886 MultiPartFilter strips bad escaping on filename="..."
 + 397110 Accept %uXXXX encodings in URIs
 + 397111 Tolerate empty or excessive whitespace preceeding MultiParts
 + 397112 Requests with byte-range throws NPE if requested file has no mimetype
   (eg no file extension)
 + 397130 maxFormContentSize set in jetty.xml is ignored
 + 397190 improve ValidUrlRule to iterate on codepoints
 + 397321 Wrong condition in default start.config for annotations
 + 397535 Support pluggable alias checking to support symbolic links
 + 398337 UTF-16 percent encoding in UTF-16 form content
 + 399132 check parent dir of session store against file to be removed
 + JETTY-1533 handle URL with no path
 + 394215 Scheduled tasks throwing exceptions kill java.util.Timer thread
 + 394232 add jetty-ant into jetty9
 + 394357 Make JarResource constructors protected
 + 394370 Add unit tests for HttpTransportOverSPDY.send()
 + 394383 add logging of the SSLEngine
 + 394545 Add jetty-jaas dependency to jetty-maven-plugin
 + 394671 Fix setting loglevel on commandline, organize import, fix javadoc
 + JETTY-846 Support maven-war-plugin configuration for jetty-maven-plugin; fix
   NPE

jetty-9.0.0.M2 - 06 November 2012
 + 371170 MongoSessionManager LastAccessTimeTest fails
 + 391877 org.eclipse.jetty.webapp.FragmentDescriptor incorrectly reporting
   duplicate others for after ordering
 + 392237 Split jaas from jetty-plus into jetty-jaas and port the
   test-jaas-webapp from codehaus
 + 392239 Allow no error-code or exception for error-pages
 + 392304 fixed intermittent client SSL failure. Correctly compact in flip2fill
 + 392525 Add option to --stop-wait to specify timeout
 + 392641 JDBC Sessions not scavenged if expired during downtime
 + 392812 MongoSessionIDManager never purges old sessions
 + 392959 Review HttpClient.getConversation(long)
 + 393014 Mongodb purgevalid using query for purgeinvalid
 + 393015 Mongodb purge not rescheduled
 + 393075 Jetty WebSocket client cannot connect to Tomcat WebSocket Server
 + 393218 add xsd=application/xml mime mapping to defaults
 + 393291 Confusing log entry about (non) existing webAppSourceDirectory
 + 393303 use jetty-web.xml to explicitly add the jetty packages that need
   visability.   This commit also sucked in some changes made to help with the
   documentation process (improving deployer configuration management
 + 393363 Use Locale.ENGLISH for all toUpperCase and toLowerCase calls
 + 393368 min websocket version
 + 393383 delay onClose call until closeOut is done
 + 393494 HashSessionManager can't delete unrestorable sessions on Windows
 + JETTY-1547 Jetty does not honor web.xml
   web-app/jsp-config/jsp-property-group/default-content-type
 + JETTY-1549 jetty-maven-plugin fails to reload the LoginService properly
 + JETTY-1550 virtual WEB-INF not created if project has overlays

jetty-8.1.8.v20121106 - 06 November 2012
 + 371170 MongoSessionManager LastAccessTimeTest fails
 + 388675 Non utf8 encoded query strings not decoded to parameter map using
   queryEncoding
 + 388706 Avoid unnecessary indirection through Charset.name
 + 389390 AnnotationConfiguration is ignored if the metadata-complete attribute
   is present in an override descriptor regardless of the value
 + 389452 if web-fragment metadata-complete==true still scan its related jar if
   there there is a ServletContainerInitializer, ensure webapp restarts work
 + 389686 Fix reference to org.eclipse.jetty.util.log.stderr.LONG system
   property in javadoc for StdErrLog
 + 389956 Bad __context set in WebAppContext.start sequence with respect to ENC
   setup
 + 389965 OPTIONS should allow spaces in comma separated list
 + 390108 Servlet 3.0 API for programmatic login doesn't appear to work
 + 390161 Apply DeferredAuthentication fix to jaspi
 + 390163 Implement ServletRegistration.Dynamic.setServletSecurity
 + 390503 http-method-omission element not being processed
 + 390560 The method AnnotationParser.getAnnotationHandlers(String) always
   returns a empty collection.
 + 391080 Multipart temp files can be left on disk from Request.getPart and
   getParts
 + 391082 No exception if multipart input stream incomplete
 + 391188 Files written with Request.getPart().write(filename) should not be
   auto-deleted
 + 391483 fix bad javadoc example in shutdown handler
 + 391622 Be lenient on RFC6265 restriction on duplicate cookie names in same
   response
 + 391623 Add option to --stop to wait for target jetty to stop
 + 391877 org.eclipse.jetty.webapp.FragmentDescriptor incorrectly reporting
   duplicate others for after ordering
 + 392239 Allow no error-code or exception for error-pages
 + 392525 Add option to --stop-wait to specify timeout
 + 392641 JDBC Sessions not scavenged if expired during downtime
 + 392812 MongoSessionIDManager never purges old sessions
 + 393014 Mongodb purgevalid using query for purgeinvalid
 + 393015 Mongodb purge not rescheduled
 + 393075 Jetty WebSocket client cannot connect to Tomcat WebSocket Server
 + 393218 add xsd=application/xml mime mapping to defaults
 + 393363 Use Locale.ENGLISH for all toUpperCase and toLowerCase calls
 + 393368 min websocket version
 + 393383 delay onClose call until closeOut is done
 + 393494 HashSessionManager can't delete unrestorable sessions on Windows
 + JETTY-1547 Jetty does not honor web.xml
   web-app/jsp-config/jsp-property-group/default-content-type

jetty-7.6.8.v20121106 - 06 November 2012
 + 371170 MongoSessionManager LastAccessTimeTest fails
 + 388675 Non utf8 encoded query strings not decoded to parameter map using
   queryEncoding
 + 389686 Fix reference to org.eclipse.jetty.util.log.stderr.LONG system
   property in javadoc for StdErrLog
 + 389956 Bad __context set in WebAppContext.start sequence with respect to ENC
   setup
 + 389965 OPTIONS should allow spaces in comma separated list
 + 390161 Apply DeferredAuthentication fix to jaspi
 + 390560 The method AnnotationParser.getAnnotationHandlers(String) always
   returns a empty collection.
 + 391483 fix bad javadoc example in shutdown handler
 + 391622 Be lenient on RFC6265 restriction on duplicate cookie names in same
   response
 + 391623 Add option to --stop to wait for target jetty to stop
 + 392239 Allow no error-code or exception for error-pages
 + 392525 Add option to --stop-wait to specify timeout
 + 392641 JDBC Sessions not scavenged if expired during downtime
 + 392812 MongoSessionIDManager never purges old sessions
 + 393014 Mongodb purgevalid using query for purgeinvalid
 + 393015 Mongodb purge not rescheduled
 + 393075 Jetty WebSocket client cannot connect to Tomcat WebSocket Server
 + 393218 add xsd=application/xml mime mapping to defaults
 + 393363 Use Locale.ENGLISH for all toUpperCase and toLowerCase calls
 + 393368 min websocket version
 + 393383 delay onClose call until closeOut is done
 + 393494 HashSessionManager can't delete unrestorable sessions on Windows

jetty-9.0.0.M1 - 15 October 2012
 + 369349 directory with spaces --dry-run fix
 + 385049 fix issue with pipelined connections when switching protocols
 + 387896 populate session in SessionAuthentication as a valueBound in addition
   to activation so it is populate when needed
 + 387919 throw EOFException on early eof from client on http requests
 + 387943 Catch CNFE when no jstl jars are installed
 + 387953 jstl does not work with jetty-7 in osgi
 + 388072 GZipFilter incorrectly gzips when Accept-Encoding: gzip; q=0
 + 388073 null session id from cookie causes NPE fixed
 + 388079 AbstractHttpConnection. Flush the buffer before shutting output down
   on error condition
 + 388102 Jetty HttpClient memory leaks when sending larger files
 + 388393 WebAppProvider doesn't work alongside OSGi deployer
 + 388502 handle earlyEOF with 500
 + 388652 Do not flush on handle return if request is suspended
 + 388675 Non utf8 encoded query strings not decoded to parameter map using
   queryEncoding
 + 388706 Avoid unnecessary indirection through Charset.name
 + 388895 Update dependencies for jetty-jndi
 + 389390 AnnotationConfiguration is ignored if the metadata-complete attribute
   is present in an override descriptor regardless of the value
 + 389452 if web-fragment metadata-complete==true still scan its related jar if
   there there is a ServletContainerInitializer, ensure webapp restarts work
 + 389686 Fix reference to org.eclipse.jetty.util.log.stderr.LONG system
   property in javadoc for StdErrLog
 + 389956 Bad __context set in WebAppContext.start sequence with respect to ENC
   setup
 + 389965 OPTIONS should allow spaces in comma separated list
 + 390108 Servlet 3.0 API for programmatic login doesn't appear to work
 + 390161 Apply DeferredAuthentication fix to jaspi
 + 390163 Implement ServletRegistration.Dynamic.setServletSecurity
 + 390256 Remove Jetty6 Support
 + 390263 Sec-WebSocket-Extensions from Chrome and Safari badly handled
 + 390503 http-method-omission element not being processed
 + 390560 The method AnnotationParser.getAnnotationHandlers(String) always
   returns a empty collection.
 + 391080 Multipart temp files can be left on disk from Request.getPart and
   getParts
 + 391082 No exception if multipart input stream incomplete
 + 391140 Implement x-webkit-deflate-frame extension as-used by Chrome/Safari
 + 391188 Files written with Request.getPart().write(filename) should not be
   auto-deleted
 + 391483 fix bad javadoc example in shutdown handler
 + 391588 WebSocket Client does not set masking on close frames
 + 391590 WebSocket client needs ability to set requested extensions
 + 391591 WebSocket client should support x-webkit-deflate-frame
 + 391622 Be lenient on RFC6265 restriction on duplicate cookie names in same
   response
 + 391623 Add option to --stop to wait for target jetty to stop
 + JETTY-1515 Include cookies on 304 responses from DefaultServlet
 + JETTY-1532 HTTP headers decoded with platform's default encoding
 + JETTY-1541 fixed different behaviour for single byte writes
 + JETTY-1547 Jetty does not honor web.xml
   web-app/jsp-config/jsp-property-group/default-content-type

jetty-9.0.0.M0 - 21 September 2012
 + 380924 xmlconfiguration <Configure and <New supports named constructors
   including dynamic ordering of parameters
 + 380928 Implement new websocket close code
 + 385448 migrate jetty jmx usage to be annotation based
 + 387928 retire jetty-ajp
 + 389639 set plugin version for jetty-jspc-maven-plugin

jetty-8.1.7.v20120910 - 10 September 2012
 + 388895 Update dependencies for jetty-jndi
 + fix busy logging statement re: sessions

jetty-7.6.7.v20120910 - 10 September 2012
 + 388895 Update dependencies for jetty-jndi
 + fix busy logging statement re: sessions

jetty-8.1.6.v20120903 - 03 September 2012
 + 347130 Empty getResourcePaths due to ZipFileClosedException
 + 367591 Support Env variables in XmlConfiguration
 + 377055 Prevent webapp classloader leaks
 + 379207 backported fixes from jetty-9 to make hierarchy work
 + 379423 Jetty URL Decoding fails for certain international characters
 + 383304 Reset PrintWriter on response recycle
 + 384847 better name
 + 385049 fix issue with pipelined connections when switching protocols
 + 385651 Message 'Address already in use' not specific enough
 + 385925 make SslContextFactory.setProtocols and
   SslContextFactory.setCipherSuites preserve the order of the given parameters
 + 386010 JspRuntimeContext rewraps System.err
 + 386591 add UnixCrypt note to about.html
 + 386714 used deferred auth for form login and error pages
 + 387896 populate session in SessionAuthentication as a valueBound in addition
   to activation so it is populate when needed
 + 387943 Catch CNFE when no jstl jars are installed
 + 387953 jstl does not work with jetty-7 in osgi
 + 388072 GZipFilter incorrectly gzips when Accept-Encoding: gzip; q=0
 + 388073 null session id from cookie causes NPE fixed
 + 388102 Jetty HttpClient memory leaks when sending larger files
 + 388393 WebAppProvider doesn't work alongside OSGi deployer
 + 388502 handle earlyEOF with 500
 + 388652 Do not flush on handle return if request is suspended
 + JETTY-1501 Setting custom error response message changes page title
 + JETTY-1515 Include cookies on 304 responses from DefaultServlet
 + JETTY-1527 handle requests with URIs like http://host  (ie no / )
 + JETTY-1529 Ensure new session that has just been authenticated does not get
   renewed
 + JETTY-1532 HTTP headers decoded with platform's default encoding
 + JETTY-1541 fixed different behaviour for single byte writes

jetty-7.6.6.v20120903 - 03 September 2012
 + 347130 Empty getResourcePaths due to ZipFileClosedException
 + 367591 Support Env variables in XmlConfiguration
 + 377055 Prevent webapp classloader leaks
 + 379207 backported fixes from jetty-9 to make hierarchy work
 + 379423 Jetty URL Decoding fails for certain international characters
 + 383304 Reset PrintWriter on response recycle
 + 384847 better name
 + 385049 fix issue with pipelined connections when switching protocols
 + 385651 Message 'Address already in use' not specific enough
 + 386010 JspRuntimeContext rewraps System.err
 + 386591 add UnixCrypt note to about.html
 + 386714 used deferred auth for form login and error pages
 + 387896 populate session in SessionAuthentication as a valueBound in addition
   to activation so it is populate when needed
 + 387943 Catch CNFE when no jstl jars are installed
 + 387953 jstl does not work with jetty-7 in osgi
 + 388072 GZipFilter incorrectly gzips when Accept-Encoding: gzip; q=0
 + 388073 null session id from cookie causes NPE fixed
 + 388102 Jetty HttpClient memory leaks when sending larger files
 + 388393 WebAppProvider doesn't work alongside OSGi deployer
 + 388502 handle earlyEOF with 500
 + 388652 Do not flush on handle return if request is suspended
 + JETTY-1501 Setting custom error response message changes page title
 + JETTY-1515 Include cookies on 304 responses from DefaultServlet
 + JETTY-1527 handle requests with URIs like http://host  (ie no / )
 + JETTY-1529 Ensure new session that has just been authenticated does not get
   renewed
 + JETTY-1532 HTTP headers decoded with platform's default encoding
 + JETTY-1541 fixed different behaviour for single byte writes
 + 385925 make SslContextFactory.setProtocols and
   SslContextFactory.setCipherSuites preserve the order of the given parameters

jetty-8.1.5.v20120716 - 16 June 2012
 + 376717 Balancer Servlet with round robin support, contribution, added
   missing license
 + 379250 Server is added to shutdown hook twice
 + 380866 maxIdleTime set to 0 after session migration
 + 381399 Unable to stop a jetty instance that has not finished starting
 + 381401 Print log warning when stop attempt made with incorrect STOP.KEY
 + 381402 Make ContextHandler take set of protected directories
 + 381521 set Vary:Accept-Encoding header for content that might be compressed
 + 381639 CrossOriginFilter does not support Access-Control-Expose-Headers
 + 381712 Support all declared servlets that implement
   org.apache.jasper.servlet.JspServlet
 + 381825 leave URI params in forwarded requestURI
 + 381876 Monitor should wait for child to finish before exiting
 + 382343 Jetty XML support for Map is broken
 + 383251 500 for SocketExceptions
 + 383881 WebSocketHandler sets request as handled
 + 384254 revert change to writable when not dispatched
 + 384280 Implement preliminary ServletRegistrations
 + 384847 CrossOriginFilter is not working
 + 384896 JDBCSessionManager fails to load existing sessions on oracle when
   contextPath is /
 + 384980 Jetty client unable to recover from Time outs when connection count
   per address hits max.
 + 385138 add getter for session path and max cookie age that seemed to
   disappear in a merge long ago
 + JETTY-1523 It is imposible to map servlet to "/" using
   WebApplicationInitializer
 + JETTY-1525 Show handle status in response debug message
 + JETTY-1530 refine search control on ldap login module

jetty-7.6.5.v20120716 - 16 July 2012
 + 376717 Balancer Servlet with round robin support, contribution, added
   missing license
 + 379250 Server is added to shutdown hook twice
 + 380866 maxIdleTime set to 0 after session migration
 + 381399 Unable to stop a jetty instance that has not finished starting
 + 381401 Print log warning when stop attempt made with incorrect STOP.KEY
 + 381402 Make ContextHandler take set of protected directories
 + 381521 set Vary:Accept-Encoding header for content that might be compressed
 + 381639 CrossOriginFilter does not support Access-Control-Expose-Headers
 + 381712 Support all declared servlets that implement
   org.apache.jasper.servlet.JspServlet
 + 381825 leave URI params in forwarded requestURI
 + 381876 Monitor should wait for child to finish before exiting
 + 382343 Jetty XML support for Map is broken
 + 383251 500 for SocketExceptions
 + 383881 WebSocketHandler sets request as handled
 + 384254 revert change to writable when not dispatched
 + 384847 CrossOriginFilter is not working
 + 384896 JDBCSessionManager fails to load existing sessions on oracle when
   contextPath is /
 + 384980 Jetty client unable to recover from Time outs when connection count
   per address hits max.
 + JETTY-1525 Show handle status in response debug message
 + JETTY-1530 refine search control on ldap login module

jetty-8.1.4.v20120524 - 24 May 2012
 + 367608 ignore the aysncrequestreadtest as it is known to fail and is waiting
   for a fix
 + 371853 Support bundleentry: protocol for webapp embedded as directory in
   osgi bundle
 + 373620 Add ch.qos.logback.access.jetty to the Import-Package for
   jetty-osgi-boot-logback bundle
 + 376152 apply context resources recursively
 + 376801 Make JAAS login modules useable without jetty infrastructure
 + 377323 Request#getParts() throws ServletException when it should be throwing
   IllegalStateException
 + 377391 Manifest updates to jetty-osgi-boot-logback
 + 377492 NPE if jsp taglibs bundle not deployed
 + 377550 set charset when content type is set
 + 377587 ConnectHandler write will block on partial write
 + 377610 New session not timed out if an old session is invalidated in scope
   of same request
 + 377709 Support for RequestParameterCallback missing
 + 378242 Re-extract war on restart if incomplete extraction
 + 378273 Remove default Bundle-Localization header
 + 378487 Null out contextPath on Request.recycle
 + 379015 Use factored jetty xml config files for defaults
 + 379046 avoid closing idle connections from selector thread
 + 379089 DefaultServlet ignores its resourceBase and uses context's
   ResourceCollection when listing diretories
 + 379194 ProxyServlet enhancement to enable easy creation of alternative
   HttpClient implementations
 + 379909 FormAuthenticator Rembers only the URL of first Request before
   authentication
 + 380034 last modified times taken from JarEntry for JarFile resources
 + 380212 Clear buffer if parsing fails due to full buffer
 + 380222 JettyPolicyRuntimeTest failure

jetty-7.6.4.v20120524 - 24 May 2012
 + 367608 ignore the aysncrequestreadtest as it is known to fail and is waiting
   for a fix
 + 371853 Support bundleentry: protocol for webapp embedded as directory in
   osgi bundle
 + 373620 Add ch.qos.logback.access.jetty to the Import-Package for
   jetty-osgi-boot-logback bundle
 + 376152 apply context resources recursively
 + 376801 Make JAAS login modules useable without jetty infrastructure
 + 377391 Manifest updates to jetty-osgi-boot-logback
 + 377492 NPE when deploying a Web Application Bundle with unresolved
   Require-TldBundle
 + 377550 set charset when content type is set
 + 377587 ConnectHandler write will block on partial write
 + 377610 New session not timed out if an old session is invalidated in scope
   of same request
 + 377709 Support for RequestParameterCallback missing
 + 378242 Re-extract war on restart if incomplete extraction
 + 378273 Remove default Bundle-Localization header
 + 378487 Null out contextPath on Request.recycle
 + 379015 Use factored jetty xml config files for defaults
 + 379046 avoid closing idle connections from selector thread
 + 379089 DefaultServlet ignores its resourceBase and uses context's
   ResourceCollection when listing diretories
 + 379194 ProxyServlet enhancement to enable easy creation of alternative
   HttpClient implementations
 + 379909 FormAuthenticator Rembers only the URL of first Request before
   authentication
 + 380034 last modified times taken from JarEntry for JarFile resources
 + 380212 Clear buffer if parsing fails due to full buffer
 + 380222 JettyPolicyRuntimeTest failure

jetty-8.1.3.v20120416 - 16 April 2012
 + 349110 MultiPartFilter records the content-type in request params
 + 367172 Remove detection for slf4j NOPLogger
 + 372678 Embedded Examples need updates for new LoginService requirement
 + 373269 Make ServletHandler.notFound() method impl do nothing - override to
   send back 404.
 + 373421 address potential race condition related to the nonce queue removing
   the same nonce twice
 + 373952 bind called too frequently on refresh
 + 374018 correctly handle requestperminuted underflow
 + 374152 jetty-all-server MANIFEST contains wrong import:
   javax.servlet.annotation;version="[2.6,3)"
 + 374252 SslConnection.onClose() does not forward to nested connection
 + 374258 SPDY leaks SSLEngines. Made the test more reliable
 + 374367 NPE in QueuedThreadPool.dump() with early java6 jvms
 + 374475 Response.sendRedirect does not encode UTF-8 characters properly
 + 374881 Set copyWebInf to false by default
 + 374891 enhancement to how ProxyServlet determines the proxy target
 + 375009 Filter initialization error will throw MultiException
 + 375083 Flow control should take in account window size changes from
   concurrent SETTINGS
 + 375096 If starting a server instance fails in osgi it is cleaned up
 + 375490 NPE with --help on command line
 + 375509 Stalled stream stalls other streams or session control frames. Now
   using a "death pill" instead of a boolean in order to avoid race conditions
   where DataInfos were read from the queue (but the boolean not updated yet),
   and viceversa.
 + 375594 fixed SSL tests so they are not order dependent
 + 375709 Ensure resolveTempDirectory failure does not deadlock; improve error
   message
 + 375906 Part.getHeader method not case insensitive
 + 375970 HttpServletRequest.getRemoteAddr() returns null when HTTP is over
   SPDY.
 + 376201 HalfClosed state not handled properly. Addendum to restore previous
   behavior, where a closed stream was also half closed.
 + 376324 <max-file-size> is not respected in <multipart-config>
 + JETTY-1495 Ensure dynamic servlet addition does not cause servlets to be
   inited.
 + JETTY-1500 form parameters from multipart request not available via
   request.getParameter
 + JETTY-1504 HttpServletResponseWrapper ignored when using asyncContext?

jetty-7.6.3.v20120416 - 16 April 2012
 + 367172 Remove detection for slf4j NOPLogger
 + 373269 Make ServletHandler.notFound() method impl do nothing - override to
   send back 404.
 + 373421 address potential race condition related to the nonce queue removing
   the same nonce twice
 + 373952 bind called too frequently on refresh
 + 374018 correctly handle requestperminuted underflow
 + 374252 SslConnection.onClose() does not forward to nested connection
 + 374258 SPDY leaks SSLEngines. Made the test more reliable
 + 374367 NPE in QueuedThreadPool.dump() with early java6 jvms
 + 374475 Response.sendRedirect does not encode UTF-8 characters properly
 + 374881 Set copyWebInf to false by default
 + 374891 enhancement to how ProxyServlet determines the proxy target
 + 375009 Filter initialization error will throw MultiException
 + 375083 Flow control should take in account window size changes from
   concurrent SETTINGS
 + 375096 If starting a server instance fails in osgi it is cleaned up
 + 375490 NPE with --help on command line
 + 375509 Stalled stream stalls other streams or session control frames. Now
   using a "death pill" instead of a boolean in order to avoid race conditions
   where DataInfos were read from the queue (but the boolean not updated yet),
   and viceversa.
 + 375594 fixed SSL tests so they are not order dependent
 + 375709 Ensure resolveTempDirectory failure does not deadlock; improve error
   message
 + 375970 HttpServletRequest.getRemoteAddr() returns null when HTTP is over
   SPDY.
 + 376201 HalfClosed state not handled properly. Addendum to restore previous
   behavior, where a closed stream was also half closed.
 + JETTY-1504 HttpServletResponseWrapper ignored when using asyncContext?

jetty-8.1.2.v20120308 - 08 March 2012
 + 370387 SafariWebsocketDraft0Test failure during build
 + 371168 Update ClientCrossContextSessionTest
 + 372093 handle quotes in Require-Bundle manifest string
 + 372457 Big response + slow clients + pipelined requests cause Jetty spinning
   and eventually closing connections. Added a TODO for a method renaming that
   will happen in the next major release (to avoid break implementers).
 + 372487 JDBCSessionManager does not work with Oracle
 + 372806 Command line should accept relative paths for xml config files
 + 373037 jetty.server.Response.setContentLength(int) should not close a Writer
   when length=0
 + 373162 add improved implementation for getParameterMap(), needs a test
   though and the existing setup doesn't seem like it would easily support the
   needed test so need to do that still
 + 373306 Set default user agent extraction pattern for UserAgentFilter
 + 373567 cert validation issue with ocsp and crldp always being enabled when
   validating turned on fixed
 + 373603 NullPointer in WebServletAnnotation
 + JETTY-1409 GzipFilter will double-compress application/x-gzip content
 + JETTY-1489 WebAppProvider attempts to deploy .svn folder
 + JETTY-1494

jetty-7.6.2.v20120308 - 08 March 2012
 + 370387 SafariWebsocketDraft0Test failure during build
 + 371168 Update ClientCrossContextSessionTest
 + 372093 handle quotes in Require-Bundle manifest string
 + 372457 Big response + slow clients + pipelined requests cause Jetty spinning
   and eventually closing connections. Added a TODO for a method renaming that
   will happen in the next major release (to avoid break implementers).
 + 372487 JDBCSessionManager does not work with Oracle
 + 372806 Command line should accept relative paths for xml config files
 + 373037 jetty.server.Response.setContentLength(int) should not close a Writer
   when length=0
 + 373162 add improved implementation for getParameterMap(), needs a test
   though and the existing setup doesn't seem like it would easily support the
   needed test so need to do that still
 + 373306 Set default user agent extraction pattern for UserAgentFilter
 + 373567 cert validation issue with ocsp and crldp always being enabled when
   validating turned on fixed
 + JETTY-1409 GzipFilter will double-compress application/x-gzip content
 + JETTY-1489 WebAppProvider attempts to deploy .svn folder
 + JETTY-1494

jetty-8.1.1.v20120215 - 15 February 2012
 + 369121 simplified test
 + 370120 jvm arguments added via start.ini and --exec are missing spaces
 + 370137 SslContextFactory does not respect order for
   [included|excluded]Protocols() and [included|excluded]CipherSuites().
 + 370368 resolve stack overflow in mongo db session manager
 + 370386 Remove META-INF from jetty distro
 + 371040 nosqlsession needs to call correct super contructor for new sessions
 + 371041 valid was not being set to new mongo db sessions, and the call to
   mongodb api was wrong in isIdInUse
 + 371162 NPE protection for nested security handlers
 + JETTY-1484 Add option for HashSessionManager to delete session files if it
   can't restore them

jetty-7.6.1.v20120215 - 15 February 2012
 + 369121 simplified test
 + 370120 jvm arguments added via start.ini and --exec are missing spaces
 + 370137 SslContextFactory does not respect order for
   [included|excluded]Protocols() and [included|excluded]CipherSuites().
 + 370368 resolve stack overflow in mongo db session manager
 + 370386 Remove META-INF from jetty distro
 + 371040 nosqlsession needs to call correct super contructor for new sessions
 + 371041 valid was not being set to new mongo db sessions, and the call to
   mongodb api was wrong in isIdInUse
 + 371162 NPE protection for nested security handlers
 + JETTY-1484 Add option for HashSessionManager to delete session files if it
   can't restore them

jetty-8.1.0.v20120127 - 27 January 2012
 + 368773 allow authentication to be set by non securityHandler handlers
 + 368992 avoid update key while flushing during a write
 + 369216 turned off the shared resource cache
 + 369349 replace quotes with a space escape method

jetty-7.6.0.v20120127 - 27 January 2012
 + 368773 allow authentication to be set by non securityHandler handlers
 + 368992 avoid update key while flushing during a write
 + 369216 turned off the shared resource cache
 + 369349 replace quotes with a space escape method

jetty-8.1.0.RC5 - 20 January 2012
 + 359329 Prevent reinvocation of LoginModule.login with jaspi for already
   authed user
 + 368632 Remove superfluous removal of org.apache.catalina.jsp_file
 + 368633 fixed configure.dtd resource mappings
 + 368635 moved lifecycle state reporting from toString to dump
 + 368773 process data constraints without realm
 + 368787 always set token view to new header buffers in httpparser
 + 368821 improved test harness
 + 368920 JettyAwareLogger always formats the arguments
 + 368948 POM for jetty-jndi references unknown version for javax.activation
 + 368992 NPE in HttpGenerator.prepareBuffers() test case
 + JETTY-1475 made output state fields volatile to provide memory barrier for
   non dispatched thread IO

jetty-7.6.0.RC5 - 20 January 2012
 + 359329 Prevent reinvocation of LoginModule.login with jaspi for already
   authed user
 + 368632 Remove superfluous removal of org.apache.catalina.jsp_file
 + 368633 fixed configure.dtd resource mappings
 + 368635 moved lifecycle state reporting from toString to dump
 + 368773 process data constraints without realm
 + 368787 always set token view to new header buffers in httpparser
 + 368821 improved test harness
 + 368920 JettyAwareLogger always formats the arguments
 + 368948 POM for jetty-jndi references unknown version for javax.activation
 + 368992 avoid non-blocking flush when writing to avoid setting !_writable
   without _writeblocked
 + JETTY-1475 made output state fields volatile to provide memory barrier for
   non dispatched thread IO

jetty-8.1.0.RC4 - 13 January 2012
 + 365048 jetty Http client does not send proxy authentication when requesting
   a Https-resource through a web-proxy.
 + 366774 removed XSS vulnerbility
 + 367099 Upgrade jetty-websocket for RFC 6455 - Addendum
 + 367433 added tests to investigate
 + 367435 improved D00 test harness
 + 367485 HttpExchange canceled before response do not release connection
 + 367502 WebSocket connections should be closed when application context is
   stopped.
 + 367548 jetty-osgi-boot must not import the nested package twice
 + 367591 corrected configuration.xml version to 7.6
 + 367635 Added support for start.d directory
 + 367638 limit number of form parameters to avoid DOS
 + 367716 simplified idleTimeout logic
 + 368035 WebSocketClientFactory does not invoke super.doStop()
 + 368060 do not encode sendRedirect URLs
 + 368112 NPE on <jsp-config><taglib> element parsing web.xml
 + 368113 Support servlet mapping to ""
 + 368114 Protect against non-Strings in System properties for Log
 + 368189 WebSocketClientFactory should not manage external thread pool. 368240
   - Improve AggregateLifeCycle handling of shared lifecycles
 + 368215 Remove debug from jaspi
 + 368240 Better handling of locally created ThreadPool. Forgot to null out
   field.
 + 368291 Change warning to info for NoSuchFieldException on
   BeanELResolver.properties
 + JETTY-1467 close half closed when idle

jetty-7.6.0.RC4 - 13 January 2012
 + 365048 jetty Http client does not send proxy authentication when requesting
   a Https-resource through a web-proxy.
 + 366774 removed XSS vulnerbility
 + 367099 Upgrade jetty-websocket for RFC 6455 - Addendum
 + 367716 simplified maxIdleTime logic
 + 368035 WebSocketClientFactory does not invoke super.doStop()
 + 368060 do not encode sendRedirect URLs
 + 368114 Protect against non-Strings in System properties for Log
 + 368189 WebSocketClientFactory should not manage external thread pool
 + 368215 Remove debug from jaspi
 + 368240 Improve AggregateLifeCycle handling of shared lifecycles
 + 368291 Change warning to info for NoSuchFieldException on
   BeanELResolver.properties

jetty-8.1.0.RC2 - 22 December 2011
 + 359329 jetty-jaspi must exports its packages. jetty-plus must import
   javax.security
 + 364638 HttpParser closes if data received while seeking EOF. Tests fixed to
   cope
 + 364921 Made test less time sensitive
 + 364936 use Resource for opening URL streams
 + 365267 NullPointerException in bad Address
 + 365375 ResourceHandler should be a HandlerWrapper
 + 365750 Support WebSocket over SSL, aka wss://
 + 365932 Produce jetty-websocket aggregate jar for android use
 + 365947 Set headers for Auth failure and retry in http-spi
 + 366316 Superfluous printStackTrace on 404
 + 366342 Dont persist DosFilter trackers in http session
 + 366730 pass the time idle to onIdleExpire
 + 367048 test harness for guard on suspended requests
 + 367175 SSL 100% CPU spin in case of blocked write and RST
 + 367219 WebSocketClient.open() fails when URI uses default ports
 + 367383 jsp-config element must be returned for
   ServletContext.getJspConfigDescriptor
 + JETTY-1460 suppress PrintWriter exceptions
 + JETTY-1463 websocket D0 parser should return progress even if no fill done
 + JETTY-1465 NPE in ContextHandler.toString

jetty-7.6.0.RC3 - 05 January 2012
 + 367433 added tests to investigate
 + 367435 improved D00 test harness
 + 367485 HttpExchange canceled before response do not release connection
 + 367502 WebSocket connections should be closed when application context is
   stopped.
 + 367591 corrected configuration.xml version to 7.6
 + 367635 Added support for start.d directory
 + 367638 limit number of form parameters to avoid DOS
 + JETTY-1467 close half closed when idle

jetty-7.6.0.RC2 - 22 December 2011
 + 364638 HttpParser closes if data received while seeking EOF. Tests fixed to
   cope
 + 364921 Made test less time sensitive for ssl
 + 364936 use Resource for opening URL streams
 + 365267 NullPointerException in bad Address
 + 365375 ResourceHandler should be a HandlerWrapper
 + 365750 Support WebSocket over SSL, aka wss://
 + 365932 Produce jetty-websocket aggregate jar for android use
 + 365947 Set headers for Auth failure and retry in http-spi
 + 366316 Superfluous printStackTrace on 404
 + 366342 Dont persist DosFilter trackers in http session
 + 366730 pass the time idle to onIdleExpire
 + 367048 test harness for guard on suspended requests
 + 367175 SSL 100% CPU spin in case of blocked write and RST
 + 367219 WebSocketClient.open() fails when URI uses default ports
 + JETTY-1460 suppress PrintWriter exceptions
 + JETTY-1463 websocket D0 parser should return progress even if no fill done
 + JETTY-1465 NPE in ContextHandler.toString

jetty-8.1.0.RC1 - 06 December 2011
 + 360245 The version of the javax.servlet packages to import is 2.6 instead of
   3.0
 + 365370 ServletHandler can fall through to nested handler

jetty-8.1.0.RC0 - 30 November 2011
 + 352565 cookie httponly flag ignored
 + 353285 ServletSecurity annotation ignored
 + 357163 jetty 8 ought to proxy jetty8 javadocs
 + 357209 JSP tag listeners not called
 + 360051 SocketConnectionTest.testServerClosedConnection is excluded
 + 361135 Allow session cookies to NEVER be marked as secure, even on HTTPS
   requests.
 + 362249 update shell scripts to jetty8
 + 363878 Add ecj compiler to jetty-8 for jsp
 + 364283 can't parse the servlet multipart-config for the web.xml
 + 364430 Support web.xml enabled state for servlets

jetty-7.6.0.RC5 - 20 January 2012
 + 359329 Prevent reinvocation of LoginModule.login with jaspi for already
   authed user
 + 368632 Remove superfluous removal of org.apache.catalina.jsp_file
 + 368633 fixed configure.dtd resource mappings
 + 368635 moved lifecycle state reporting from toString to dump
 + 368773 process data constraints without realm
 + 368787 always set token view to new header buffers in httpparser
 + 368821 improved test harness
 + 368920 JettyAwareLogger always formats the arguments
 + 368948 POM for jetty-jndi references unknown version for javax.activation
 + 368992 avoid non-blocking flush when writing to avoid setting !_writable
   without _writeblocked
 + JETTY-1475 made output state fields volatile to provide memory barrier for
   non dispatched thread IO

jetty-7.6.0.RC4 - 13 January 2012
 + 365048 jetty Http client does not send proxy authentication when requesting
   a Https-resource through a web-proxy.
 + 366774 removed XSS vulnerbility
 + 367099 Upgrade jetty-websocket for RFC 6455 - Addendum
 + 367716 simplified idleTimeout logic
 + 368035 WebSocketClientFactory does not invoke super.doStop()
 + 368060 do not encode sendRedirect URLs
 + 368114 Protect against non-Strings in System properties for Log
 + 368189 WebSocketClientFactory should not manage external thread pool
 + 368215 Remove debug from jaspi
 + 368240 Improve AggregateLifeCycle handling of shared lifecycles
 + 368291 Change warning to info for NoSuchFieldException on
   BeanELResolver.properties

jetty-7.6.0.RC3 - 05 January 2012
 + 367433 added tests to investigate
 + 367435 improved D00 test harness
 + 367485 HttpExchange canceled before response do not release connection
 + 367502 WebSocket connections should be closed when application context is
   stopped.
 + 367591 corrected configuration.xml version to 7.6
 + 367635 Added support for start.d directory
 + 367638 limit number of form parameters to avoid DOS
 + JETTY-1467 close half closed when idle

jetty-7.6.0.RC2 - 22 December 2011
 + 364638 HttpParser closes if data received while seeking EOF. Tests fixed to
   cope
 + 364921 Made test less time sensitive for ssl
 + 364936 use Resource for opening URL streams
 + 365267 NullPointerException in bad Address
 + 365375 ResourceHandler should be a HandlerWrapper
 + 365750 Support WebSocket over SSL, aka wss://
 + 365932 Produce jetty-websocket aggregate jar for android use
 + 365947 Set headers for Auth failure and retry in http-spi
 + 366316 Superfluous printStackTrace on 404
 + 366342 Dont persist DosFilter trackers in http session
 + 366730 pass the time idle to onIdleExpire
 + 367048 test harness for guard on suspended requests
 + 367175 SSL 100% CPU spin in case of blocked write and RST
 + 367219 WebSocketClient.open() fails when URI uses default ports
 + JETTY-1460 suppress PrintWriter exceptions
 + JETTY-1463 websocket D0 parser should return progress even if no fill done
 + JETTY-1465 NPE in ContextHandler.toString

jetty-7.6.0.RC1 - 04 December 2011
 + 352565 cookie httponly flag ignored
 + 353285 ServletSecurity annotation ignored
 + 357163 jetty 8 ought to proxy jetty8 javadocs
 + 357209 JSP tag listeners not called
 + 360051 SocketConnectionTest.testServerClosedConnection is excluded
 + 361135 Allow session cookies to NEVER be marked as secure, even on HTTPS
   requests.
 + 362249 update shell scripts to jetty8
 + 363878 Add ecj compiler to jetty-8 for jsp
 + 364283 can't parse the servlet multipart-config for the web.xml
 + 364430 Support web.xml enabled state for servlets
 + 365370 ServletHandler can fall through to nested handler

jetty-7.6.0.RC0 - 29 November 2011
 + 349110 fixed bypass chunk handling
 + 360546 handle set count exceeding max integer
 + 362111 StdErrLog.isDebugEnabled() returns true too often
 + 362113 Improve Test Coverage of org.eclipse.jetty.util.log classes
 + 362407 setTrustStore(Resource) -> setTrustStoreResource(R)
 + 362447 add setMaxNonceAge() to DigestAuthenticator
 + 362468 NPE at line org.eclipse.jetty.io.BufferUtil.putHexInt
 + 362614 NPE in accepting connection
 + 362626 IllegalStateException thrown when SslContextFactory preconfigured
   with SSLContext
 + 362696 expand virtual host configuration options to ContextHandler and add
   associated test case for new behavior
 + 362742 improved UTF8 exception reason
 + 363124 improved websocket close handling
 + 363381 Throw IllegalStateException if Request uri is null on getServerName
 + 363408 GzipFilter should not attempt to compress HTTP status 204
 + 363488 ShutdownHandler use stopper thread
 + 363718 Setting java.rmi.server.hostname in jetty-jmx.xml
 + 363757 partial fix
 + 363785 StdErrLog must use system-dependent EOL
 + 363943 ignore null attribute values
 + 363993 EOFException parsing HEAD response in HttpTester
 + 364638 SCEP does idle timestamp checking. New setCheckForIdle method
   controls onIdleExpired callback. 364921 a second onIdleExpired callback will
   result in close rather than a shutdown output.
 + 364657 Support HTTP only cookies from standard API
 + JETTY-1442 add _hostHeader setter for ProxyRule
 + Refactored NIO layer for better half close handling

jetty-8.0.4.v20111024 - 24 October 2011
 + 358263 JDBCSessionIdManager add setDatasource(DataSource) method
 + 358649 Replace existing StdErrLog system properties for DEBUG/IGNORED with
   LEVEL instead.
 + 360836 Accept parameters with bad UTF-8. Use replacement character
 + 360912 CrossOriginFilter does not send Access-Control-Allow-Origin on
   responses. 355103 Make allowCredentials default to true in
   CrossOriginFilter.
 + 360938 Connections closed after a while
 + 361135 secure cookies for sessions
 + 361319 Log initialization does not catch correct exceptions on all jvms
 + 361325 359292 Allow KeyStore to be set
 + 361456 release timer task on connection failed
 + 361655 ExecutorThreadPool.isLowOnThreads() returns wrong value
 + JETTY-1444 start threadpool before selector manager

jetty-7.5.4.v20111024 - 24 October 2011
 + 358263 JDBCSessionIdManager add setDatasource(DataSource) method
 + 358649 Replace existing StdErrLog system properties for DEBUG/IGNORED with
   LEVEL instead.
 + 360836 Accept parameters with bad UTF-8. Use replacement character
 + 360912 CrossOriginFilter does not send Access-Control-Allow-Origin on
   responses. 355103 Make allowCredentials default to true in
   CrossOriginFilter.
 + 360938 Connections closed after a while
 + 361319 Log initialization does not catch correct exceptions on all jvms
 + 361325 359292 Allow KeyStore to be set
 + 361456 release timer task on connection failed
 + 361655 ExecutorThreadPool.isLowOnThreads() returns wrong value
 + JETTY-1444 start threadpool before selector manager

jetty-8.0.3.v20111011 - 11 October 2011
 + 348978 migrate jetty-http-spi
 + 358649 StdErrLog system properties for package/class logging LEVEL

jetty-8.0.2.v20111006 - 06 October 2011
 + 336443 add missing comma in DigestAuthenticator string
 + 342161 ScannerTest fails intermittently on Mac OS X
 + 346419 testing HttpClient FDs
 + 353267 Request._parameters initialization bug
 + 353509 jetty-client unit tests are running too long
 + 353627 Basic Auth checks that Basic method has been send
 + 356144 Allow SelectorManager thread priority to be set
 + 356274 Start SSL socket factory in call to open()
 + 357163 jetty 8 ought to proxy jetty8 javadocs
 + 357178 websockets draft 14 support
 + 357188 Send content buffer directly
 + 357209 JSP tag listeners not called
 + 357216 Logging via Log4J does not expand braces in format strings
 + 357240 more half close refinements
 + 357338 remove debug
 + 357672 resolve issue with serializing pojos with mongodb session manager
   thanks to john simone for the discovery and fix
 + 357959 Include javadoc in distribution
 + 358027 NullPointerException in ResourceHandler with jetty-stylesheet.css
 + 358035 idle time only active if > 0
 + 358147 Add catch for UnknownHostException to fix leaky file descriptor in
   client
 + 358164 Dispatch from servlet to handler
 + 358263 add method for osgi users to register a driver as Class.forName does
   not work for them
 + 358649 StdErrLog system properties for package/class logging LEVEL
 + 358674 Still allows sslv3 for now
 + 358687 Updated jsp does not scan for system tlds Fixed pattern
 + 358784 JSP broken on Java 1.5
 + 358925 bit more javadoc on usage
 + 358959 File descriptor leak with UnresolvedAddressException
 + 359309 adjust previous test for servletPath to include pathInfo
 + 359673 updated websocket version handling
 + 359675 Principal != String, fix for issue in property file login manager
 + 360051 SocketConnectionTest.testServerClosedConnection is excluded
 + 360066 jsps referenced in web.xml <jsp-file> elements do not compile
 + JETTY-1130 Access Sessions from HashSessionIdManager
 + JETTY-1277 Fixed sendRedirect encoding of relative locations
 + JETTY-1322 idle sweeper checks for closed endp
 + JETTY-1377 extra logging for busy selector
 + JETTY-1378 new sys property for the latest jsp-impl to force the use of the
   JDTCompiler when running in OSGi.
 + JETTY-1414 applied to PropertyUserStore
 + JETTY-1415 Start/Stop Server and Client only once in test, code format
 + JETTY-1420 Set Host header for new request in RedirectListener
 + JETTY-1421 Implement RedirectListener.onException,onConnectionFailed
 + JETTY-1423 force connection to be closed returned
 + JETTY-1430 local JNDI contexts don't carry environment
 + JETTY-1434 Add a jsp that exercises jstl
 + JETTY-1439 space in directory installation path causes classloader problem

jetty-7.5.3.v20111011 - 11 October 2011
 + 348978 migrate jetty-http-spi
 + 358649 StdErrLog system properties for package/class logging LEVEL

jetty-7.5.2.v20111006 - 06 October 2011
 + 336443 check nonce count is increasing
 + 342161 ScannerTest fails intermittently on Mac OS X
 + 346419 testing HttpClient FDs
 + 353267 Request._parameters initialization bug
 + 353509 jetty-client unit tests are running too long
 + 353627 Basic Auth checks that Basic method has been send
 + 356144 Allow SelectorManager thread priority to be set
 + 356274 Start SSL socket factory in call to open()
 + 357178 websockets draft 14 support
 + 357188 Send content buffer directly
 + 357209 JSP tag listeners not called
 + 357216 Logging via Log4J does not expand braces in format strings
 + 357240 more half close refinements
 + 357338 remove debug
 + 357672 resolve issue with serializing pojos with mongodb session manager
   thanks to john simone for the discovery and fix
 + 357959 Include javadoc in distribution
 + 358027 NullPointerException in ResourceHandler with jetty-stylesheet.css
 + 358035 idle time only active if > 0
 + 358147 Add catch for UnknownHostException to fix leaky file descriptor in
   client
 + 358164 Dispatch from servlet to handler
 + 358263 add method for osgi users to register a driver as Class.forName does
   not work for them
 + 358649 StdErrLog system properties for package/class logging LEVEL
 + 358674 Still allows sslv3 for now
 + 358687 Updated jsp does not scan for system tlds Fixed pattern
 + 358784 JSP broken on Java 1.5
 + 358925 bit more javadoc on usage
 + 358959 File descriptor leak with UnresolvedAddressException
 + 359309 adjust previous test for servletPath to include pathInfo
 + 359673 updated websocket version handling
 + 359675 Principal != String, fix for issue in property file login manager
 + 360051 SocketConnectionTest.testServerClosedConnection is excluded
 + 360066 jsps referenced in web.xml <jsp-file> elements do not compile
 + JETTY-1130 Access Sessions from HashSessionIdManager
 + JETTY-1277 Fixed sendRedirect encoding of relative locations
 + JETTY-1322 idle sweeper checks for closed endp
 + JETTY-1377 extra logging for busy selector
 + JETTY-1378 new sys property for the latest jsp-impl to force the use of the
   JDTCompiler when running in OSGi.
 + JETTY-1414 applied to PropertyUserStore
 + JETTY-1415 Start/Stop Server and Client only once in test, code format
 + JETTY-1420 Set Host header for new request in RedirectListener
 + JETTY-1421 Implement RedirectListener.onException,onConnectionFailed
 + JETTY-1423 force connection to be closed returned
 + JETTY-1430 local JNDI contexts don't carry environment
 + JETTY-1434 Add a jsp that exercises jstl
 + JETTY-1439 space in directory installation path causes classloader problem

jetty-8.0.1.v20110908 - 08 September 2011
 + 350634 Added Resource.newResource(File)
 + 356190 fix monodb tests  for changed test api
 + 356428 removed timed waits from test
 + 356693 reduce visibility to webapp of websocket implementations
 + 356695 jetty server jars are provided for websockets
 + 356726 Instead of the sessionDestroyed called sessionCreated after
   invalidate session
 + 356751 Add null protection to ServletContextHandler.doStop
 + 356823 correctly decode close codes.  Send not utf-8 close code
 + 357058 Acceptor thread blocking

jetty-7.5.1.v20110908 - 08 September 2011
 + 350634 Added Resource.newResource(File)
 + 356190 fix monodb tests  for changed test api
 + 356428 removed timed waits from test
 + 356693 reduce visibility to webapp of websocket implementations
 + 356695 jetty server jars are provided for websockets
 + 356726 Instead of the sessionDestroyed called sessionCreated after
   invalidate session
 + 356751 Add null protection to ServletContextHandler.doStop
 + 356823 correctly decode close codes.  Send not utf-8 close code
 + 357058 Acceptor thread blocking

jetty-8.0.0.v20110901 - 01 September 2011
 + 352565 cookie httponly flag ignored
 + 353073 better warnings
 + 353285 ServletSecurity annotation ignored
 + 356421 Upgraded websocket to draft 13 support

jetty-7.5.0.v20110901 - 01 September 2011
 + 353073 better warnings
 + 356421 Upgraded websocket to draft 13 support

jetty-7.5.0.RC2 - 30 August 2011
 + 293739 Hide stacks in named log testing. Various other minor log cleanups in
   output.
 + 352188 TestClient correctly processes --host option in jetty-websocket
 + 352222 Moved JmxMonitor functionality from Codehaus
 + 353014 TimeoutExchangeTest run time reduced
 + 353073 deprecated non factory method for websocket clients
 + 353192 Better warning for classes of wrong type
 + 353623 Added new methods to HttpExchange
 + 353624 HttpURI accepts java.net.URI object in constructor
 + 354080 ServletContextHandler allows to replace any subordinate handler when
   restarted
 + 355478 set public to HashedSession, looks like honest mistake and not by
   design to be this way
 + 355854 remove automatic conversion in favor of issuing a warning for
   jetty-web.xml that can't be processed
 + 356128 Moved integration tests from jetty-monitor to test-integration module
 + 356137 Upgrade to jsp implementation version 2.1.3-b10
 + 356144 added SelectorManager.setSelectorPriorityDelta(int)
 + JETTY-1410 handle 1xx in similar fashion to 401s and 302s

jetty-7.5.0.RC1 - 19 August 2011
 + 276670 SLF4J loggers show correct location information
 + 335001 Eliminate expected exceptions from log when running in JBoss
 + 355103 Make allowCredentials default to true in CrossOriginFilter
 + 355162 Allow creating an empty resource collection
 + JETTY-1410 HTTP client handles CONTINUE 100 response correctly
 + JETTY-1414 HashLoginService doesn't refresh realm if specified config
   filename is not an absolute platform specific value

jetty-8.0.0.RC0 - 16 August 2011
 + 352565 cookie httponly flag ignored
 + 353285 ServletSecurity annotation ignored
 + Enable annotations by default
 + Merge from jetty-7.4.3

jetty-8.0.0.M3 - 27 May 2011
 + 324505 Implement API login
 + 335500 request.getParts() throws a NullPointerException
 + 343472 isUserInRole does not prevent subsequent login call
 + 346180 jsp-2.2 support
 + Updated to jetty-7.4.2.v20110526

jetty-7.5.0.RC0 - 15 August 2011
 + 298502 Handle 200 Connect responses with no content-length
 + 347484 / - > ${/} in some paths in grant codebases
 + 349005 add javadoc detailing the convenience hack of removing leading /'s
 + 351516 Refactored sessions to better support nosql session managers
 + 351576 Do not use deprecated method File.toURL()
 + 352046 Need try/catch around features set in XmlParser
 + 352133 Generally resolve java 1.5isms
 + 352176 xml parsing on startElement should be more flexible on using qName or
   localName
 + 352421 HttpURI paths beginning with '.'
 + 352684 Implemented spinning thread analyzer
 + 352786 GzipFilter fails to pass parameters to GzipResponseWrapper
 + 352999 ExpireTest running too long
 + 353073 WebSocketClient
 + 353095 maven-jetty-plugin: PermGen leak due to javax.el.BeanELResolver
 + 353165 addJars can follow symbolic link jar files
 + 353210 Bundle-Version in o.e.j.o.boot.logback fix
 + 353465 JAASLoginService ignores callbackHandlerClass
 + 353563 HttpDestinationQueueTest too slow
 + 353862 Improve performance of QuotedStringTokenizer.quote()
 + 354014 Content-Length is passed to wrapped response in GZipFilter
 + 354204 Charset encodings property file not used
 + 354397 RewriteRegexRule handles special characters in regex group
 + 354466 Typo in example config of jetty-plus.xml

jetty-7.4.5.v20110725 - 25 July 2011
 + 347484 / - > ${/} in some paths in grant codebases
 + 352133 resolve some 1.5isms
 + 352421 HttpURI paths beginning with '.'
 + 352786 GzipFilter fails to pass parameters to GzipResponseWrapper

jetty-7.4.4.v20110707 - 07 July 2011
 + 308851 Converted all jetty-client module tests to JUnit 4
 + 345268 JDBCSessionManager does not work with maxInactiveInterval = -1
 + 350397 SelectChannelConnector does not shutdown gracefully
 + 350634 Reverted FileResource constructor changes
 + 351039 Forward dispatch should retain locale
 + 351199 HttpServletResponse.encodeURL() wrongly encodes an url without path
   when cookies are disabled
 + JETTY-1153 Default charset/encoding of HTTP POST requests
 + JETTY-1380 Jetty Rewrite example does not work in Hightide

jetty-7.4.3.v20110701 - 01 July 2011
 + 295832 ProxyServlet more extensible and configurable
 + 302566 GZIP handler for embedded Jetty servers
 + 308851 Converted HttpExchangeTest and related tests to JUnit 4
 + 324704 JDBC Session Manager reloading session
 + 332200 Eliminate expected exceptions from log while using
   org.eclipse.jetty.jmx bundle
 + 347468 o.e.j.deploy.binding.GlobalWebappConfigBindingTest fails on Windows
   platform
 + 347617 Dynamically install/update/remove OSGi bundles discovered in the
   contexts folder
 + 347717 start.jar destroys dependent child of --exec
 + 347889 OSGi should follow directive visibility:=reexport for
   META-INF/web-fragments and resources
 + 347898 Close channel on JVM exceptions
 + 348652 jetty.sh starts two unix processes
 + 348935 Close A tag in directory listing
 + 349344 Passing empty query string to UrlEncoded#decodeTo(String, MultiMap
   String) does not yield an empty map
 + 349738 set buffer sizes for http client in proxy servlet
 + 349870 proxy servlet protect continuation against fast failing exchanges
 + 349896 SCEP supports zero idleTimeout
 + 349897 draft -09 websockets
 + 349997 MBeanContainer uses weak references
 + 350533 Add "Origin" to the list of allowed headers in CrossOriginFilter
 + 350634 Cleanup FileResource construction
 + 350642 Don't close SCEP during NIOBuffer manipulation
 + JETTY-1342 Recreate selector in change task
 + JETTY-1385 NPE in jetty client's
   HTttpExchange.setRequestContentSource(InputStream)
 + JETTY-1390 RewriteHandler handles encoded URIs

jetty-7.4.2.v20110526
 + 334443 Improve the ability to specify extra class paths using the Jetty
   Maven Plugin
 + 336220 tmp directory is not set if you reload a webapp with
   jetty-maven-plugin
 + 338364 Fixed expires header for set cookies
 + 345615 Enable SSL Session caching
 + 345729 binding for managing server and system classes globally
 + 345763 Source file is updated during the build
 + 345873 Update jetty-ssl.xml to new style
 + 345900 Handle IPv6 with default port
 + 346014 Fixed full HttpGenerator
 + 346124 ServletContext resources paths not resolved correctly when using UNC
   shares
 + 346179 o.e.j.util.ScannerTest fails on MacOS X platform
 + 346181 o.e.j.server.StressTest stalls on MacOS X platform
 + 346614 HttpConnection.handle() spins in case of SSL truncation attacks
 + 346764 OrderedGroupBinding deployment binding
 + 346998 AbstractLifeCycle.isRunning() returns false if state changes from
   STARTING to STARTED during call
 + 347137 Allow SSL renegotiations by default in HttpClient
 + 374174 Consistent mbean names
 + JETTY-1146 Encode jsessionid in sendRedirect
 + JETTY-1342 Recreate selector if wakeup throws JVM bug

jetty-7.4.1.v20110513
 + 288563 remove unsupported and deprecated --secure option
 + 332907 Add context property to ObjectName of JMX MBeans
 + 336056 Ability to override the computation of the ContextHandler to deploy
   the DefaultServlet on the HttpService
 + 340040 Support for a total timeout
 + 343083 Set nested dispatch type and connection
 + 343172 Check package implementor for version
 + 343277 add support for a context white list
 + 343352 make sure that jetty.osgi.boot is activated when a WAB is registered
 + 343482 refactored overlay deployer layout to use WAR layout
 + 343567 HttpClient does not limit the destination's exchange queue
 + 343680 Handle OSGi bundle jars not ending in ".war"
 + 343707 'REQUEST' is printed on console for each incoming HTTP request
 + 343923 flush timeouts applied to outer loop
 + 343936 Session idle calls unbind and remove listeners
 + 344059 Websockets draft-07
 + 344067 Add support for OSGi fragment bundles to add static resources to
   web-bundles
 + 344513 Attempting to set ConfigurationClasses in jetty-web.xml causes NPE
 + 344529 Ability to customize the error handling of the OSGi HttpService
 + 345047 Readded deprecated ScanningAppDeployer#setMonitoredDir
 + 345290 Weak references from SessionIdManager. HashSessionManager cleanup
 + 345543 Always close endpoint on SSLException
 + 345656 Disambiguate SslContextFactory#validateCerts property
 + 345679 Allow setting an initialized KeyStore as keystore/truststore of
   SslContextFactory
 + 345704 jetty-nested works with forwarded SSL in cloudfoundry
 + JETTY-954 WebAppContext eats any start exceptions instead of stopping the
   server load
 + JETTY-1314 Handle bad URI encodings
 + JETTY-1324 Tested not using CESU-8 instead of UTF-8
 + JETTY-1326 Invoker names not hashCode based
 + JETTY-1343 IllegalArgumentException for bad % encodings
 + JETTY-1347 Updated ServletHander javadoc

jetty-7.4.0.v20110414
 + 342504 Scanner Listener
 + 342700 refine websocket API for anticipated changes
 + JETTY-1362 Set root cause of UnavailableException
 + Various test harness cleanups to avoid random failures

jetty-7.4.0.RC0
 + 324110 Added test harnesses for merging of QueryStrings
 + 337685 Update websocket API in preparation for draft -07
 + 338627 HashSessionManager.getIdleSavePeriod returns milliseconds instead of
   seconds
 + 338807 Ignore content length in 1xx, 204, 304 responses
 + 338819 Externally control Deployment Manager application lifecycle
 + 339084 Fixed NPE with servlet 3.0 async listener
 + 339150 Validate client certificate when it is used for authentication
 + 339187 In the OSGi manifest of the jetty-all-server aggregate, mark
   javax.annotation as optional
 + 339543 Add configuration options for Certificate Revocation checking
 + 340265 Improve handling of io shutdown in SSL
 + 340621 Added SizedThreadPool interface
 + 340636 HashSessionManager lazy loads all sessions
 + 340838 Update ConnectHandler to perform half closes properly
 + 340878 Integrations should be able to load their own keystores
 + 340920 Dynamically assign RMI registry port for integration testing
 + 340949 Scanner delays file notifications until files are stable
 + 341006 Move inner enums out into separate file
 + 341105 Stack trace is printed for an ignored exception
 + 341145 WebAppContext MBean attribute serverClasses returns empty value
 + 341171 Locking in HttpDestination blocks all requests to the same address
 + 341206 Stop order is wrong in HandlerWrapper
 + 341255 org.eclipse.http usage in AJP/SessionId linkage
 + 341386 Remote close not detected by HttpClient
 + 341394 Remove 'Unavailable' JMX attributes of WebAppContext MBean
 + 341439 Blocking HttpClient does not use soTimeout for timeouts
 + 341561 Exception when adding o.e.j.s.DoSFilter as managed attribute
 + 341692 Fixed deadlock if stopped while starting
 + 341694 Disable AJP buffer resizing
 + 341726 JSONPojoConverter handles characters
 + 341736 Split jetty-nested out of war module
 + 341850 Protect QTP dump from bad stacks
 + 341992 Overlayed context deployer
 + JETTY-1245 Pooled Buffers implementation
 + JETTY-1354 Added jetty-nested
 + Added extra session removal test
 + Ensure generated fragment names are unique

jetty-8.0.0.M2 - 16 November 2010
 + 320073 Reconsile configuration mechanism
 + 321068 JSF2 fails to initialize
 + 324493 Registration init parameter handling null check, setInitParameters
   additive
 + 324505 Request.login method must throw ServletException if it cant login
 + 324872 allow disabling listener restriction from using *Registration
   interfaces
 + 327416 Change meaning of @HandlesTypes in line with latest interpretation by
   JSR315
 + 327489 Change meaning of @MultipartConfig to match servlet spec 3.0
   maintenance release 3.0a
 + 328008 Handle update to Servlet Spec 3 Section 8.2.3.h.ii
 + 330188 Reject web-fragment.xml with same <name> as another already loaded
   one
 + 330208 Support new wording on servlet-mapping and filter-mapping merging
   from servlet3.0a
 + 330292 request.getParts() returns only one part when the name is the same
 + Update to jetty-7.2.1.v20101111

jetty-7.3.1.v20110307 - 07 March 2011
 + 316382 Support a more strict SSL option with certificates
 + 333481 Handle UCS-4 codepoints in decode and encode
 + 335329 Moved blocking timeout handling to outside try catch
 + 336668 policy supports cert validation
 + 336691 Possible wrong length returned by ChannelEndPoint.flush() in case of
   RandomAccessFileBuffer
 + 336781 If xml parser is not validating, turn off external dtd resolution
 + 336793 Tee data filled and flushed from endpoint
 + 337258 Scanner start and end cycle notification
 + 337268 Allow specifying alias of a certificate to be used by SSL connector
 + 337270 Shared Timer for session management
 + 337271 Flush SSL endpoint when dispatch thread held forever
 + 337678 Readded optional async connection mode for HttpClient
 + 337685 Work in progress on draft 6 websockets
 + 337746 Fixed Session deIdle recursion
 + 337784 Improve HashSessionManager for session migrations
 + 337878 Extra tests of security constraints
 + 337896 HttpExchange.timeout does not override HttpClient.timeout
 + 337898 set client HttpConnection max idle time from exchange timeout
 + 338035 Default acceptors 0.25*CPUs and improved selector/acceptor thread
   names.
 + 338068 Leaking ConstraintMappings on redeploy
 + 338092 ProxyServlet leaks memory
 + 338607 Removed managed attributes when context is stopped
 + 338819 Externally control Deployment Manager application lifecycle
 + JETTY-1304 Allow quoted boundaries in Multipart filter
 + JETTY-1317 More elegent handling of bad URIs in requests
 + JETTY-1331 Allow alternate XML configuration processors (eg spring)
 + JETTY-1333 HttpClient _timeout and _soTimeout is messed up
 + JETTY-1335 HttpClient's SelectConnector clean-up
 + JETTY-1337 Workname cannot contain '.'
 + JETTY-1338 Trust default SecureRandom seed

jetty-7.3.0.v20110203 - 03 February 2011
 + 296978 standardizing various Testing Util Classes to jetty-test-helper
 + 319178 test failure fix in jetty-util on windows
 + 320457 add SPNEGO support
 + 324505 Implement API login
 + 328872 Multi Jetty xml files not loading if directory is referenced in
   jetty.conf
 + 329746 client option to set just truststore and use strict ssl context
 + 331803 Update XML configuration files to use proper arguments for startup
   command in examples
 + 332179 Fixed formatting of negative dates
 + 332432 Scanner.java now always scanning the canonical form of File
 + 332517 Improved DefaultServlet debug
 + 332703 Cleanup context scope JNDI at stop
 + 332796 Annotations inheritance does not work with jetty7
 + 332799 100% CPU on redeploy session invalidation
 + 332937 Added Destroyable Dumpable interfaces and reworked dependent
   lifecycles, specially of JNDI
 + 333247 fix api compat issue in ConstraintSecurityHandler
 + 333415 wired up HttpInput.available and added test harnesses
 + 333481 Handle UTF-32 codepoints in decode and encode
 + 333608 tlds defined in web.xml are not picked up
 + 333679 Refactored jetty-jmx. Moved mbeans to modules
 + 333717 HttpExchange able to return local address used
 + 333771 System properties are not available inside XML configuration file by
   using the 'property' tag
 + 333875 Monitor public constructor
 + 333892 Improved JVM bug detection
 + 334062 It should be possible to embed in the jetty.home.bundle the ssl
   keystore files
 + 334229 javax-security needs to import the package javax.security.cert in its
   OSGi manifest
 + 334311 fix buffer reuse issue in CachedExchange
 + 335329 Stop SSL spin during handshake and renogotiate
 + 335361 Fixed 'jetty.sh check' to show current PID when JETTY_PID env
   variable is set
 + 335641 Cleaned up dispatch handling to avoid key.interestOps==0 when
   undispatched
 + 335681 Improve ChannelEndPoint.close() to avoid spinning
 + 335836 Race when updating SelectChannelEndPoint._dispatched
 + JETTY-1259 NullPointerException in JDBCSessionIdManager when invalidating
   session (further update)

jetty-7.2.2.v20101205 - 05 December 2010
 + 328789 Clean up tmp files from test harnesses
 + 330188 Reject web-fragment.xml with same <name> as another already loaded
   one
 + 330208 Support new wording on servlet-mapping and filter-mapping merging
   from servlet3.0a
 + 330210 Improve performance of writing large bytes arrays
 + 330229 Jetty tries to parse META-INF/*.tld when jsp-api is not on classpath
   causing DTD entity resoluton to fail
 + 330265 start.jar --stop kills --exec subprocess
 + 330417 Atomic PUT in PutFilter
 + 330419 Reloading webapp duplicates StandardDescriptorProcessor
 + 330686 OSGi: Make org.eclipse.jetty.jsp-2.1 a fragment of
   org.apache.jasper.glassfish
 + 330732 Removed System.err debugging
 + 330764 Command line properties passed to start.jar --exec
 + 331230 Fixed low thread warnings when acceptors>threadpool
 + 331461 Fixed idle timeout for unflushed HTTP/1.0
 + 331567 IPAccessHandlerTest failed on MacOS fix
 + 331703 Fixed failing OSGI test TestJettyOSGiBootWithJsp.java on MacOSX
 + JETTY-1297 Improved matching of vhosts so that a vhost match has priority
 + JETTY-1307 Check that JarFileResource directories end with /
 + JETTY-1308 327109 (re)fixed AJP handling of empty packets

jetty-7.2.1.v20101111 - 11 November 2010
 + 324679 Fixed dedection of write before static content
 + 328008 Handle update to Servlet Spec 3 Section 8.2.3.h.ii
 + 328199 Ensure blocking connectors always close socket
 + 328205 Improved SelectManager stopping
 + 328306 Serialization of FormAuthentication
 + 328332 Response.getContentType works with setHeader
 + 328523 Fixed overloaded setters in AppProvider
 + 328778 Improved javadoc for secure session cookies
 + 328782 allow per connection max idle time to be set
 + 328885 web overrides do not override
 + 328988 Idle saving of session values
 + 329180 Spin check for Selector to stop
 + 329410 Enforce XmlConfiguration properties as Map<String,String>
 + 329602 only clear ServletContext attributes on doStop
 + 329642 Concurrent modification exception in Deployment Manager
 + 329643 Improved deployment of resource collections
 + JETTY-748 Prevent race close of socket by old acceptor threads
 + JETTY-1291 Extract query parameters even if POST content consumed
 + JETTY-1295 Contexts mixed up when hot-deploying on virtual hosts
 + JETTY-1297 Make ServletContext.getContext(String) virtual host aware

jetty-6.1.26 - 10 November 2010
 + JETTY-748 Prevent race close of socket by old acceptor threads
 + JETTY-1239 HTAccessHandler [allow from 127.0.0.1] does not work
 + JETTY-1291 Extract query parameters even if POST content consumed
 + JETTY-1293 Avoid usage of String.split
 + JETTY-1296 Always clear changes list in selectManager

jetty-6.1.26.RC0 - 20 October 2010
 + 325468 Clean work webapp dir before unpack
 + 327109 Fixed AJP handling of empty packets
 + 327562 Implement all X-Forwarded headers in ProxyServlet
 + JETTY-547 Improved usage of shutdownOutput before close
 + JETTY-912 add per exchange timeout
 + JETTY-1051 offer jetty.skip flag for maven plugin
 + JETTY-1096 exclude maven and plexus classes from jetty plugin
 + JETTY-1248 Infinite loop creating temp MultiPart files
 + JETTY-1264 Idle timer deadlock
 + JETTY-1271 Handle unavailable request
 + JETTY-1278 J2se6 SPI filter handling fix
 + JETTY-1283 Allow JSONPojoConvertorFactory to set fromJSON
 + JETTY-1287 rewrite handler thread safe issue resolved
 + JETTY-1288 info when atypical classloader set to WebAppContext
 + JETTY-1289 MRU cache for filter chains
 + JETTY-1292 close input streams after keystore.load()

jetty-7.2.0.v20101020 - 20 October 2010
 + 289540 added javadoc into distribution
 + 297154 add source distribution artifact
 + 323985 Xmlconfiguration pulls start.jar config properties
 + 324369 Improved handling of multiple versions of
   draft-ietf-hybi-thewebsocketprotocol
 + 326734 Configure Digest maxNonceAge with Security handler init param
 + 327109 Fixed AJP handling of empty packets
 + 327183 Allow better configurability of HttpClient for TLS/SSL
 + 327469 removed needless java6 dependencies
 + 327562 Implement all X-Forwarded headers in ProxyServlet
 + 327601 Multipart Filter handles quoted tokens
 + 327725 Nested ResourceCaches
 + 328199 Ensure blocking connectors always close socket
 + 328205 Improved SelectManager stopping
 + 328273 Added serializable to default user identity
 + JETTY-1288 Info statement when atypical classloader set on WebAppContext
 + JETTY-1289 LRU cache for filter chains

jetty-7.2.0.RC0 - 01 October 2010
 + 314087 Simplified SelectorManager
 + 319334 Concurrent, sharable ResourceCache
 + 319370 WebAppClassLoader.Context
 + 319444 Two nulls are appended to log statements from ContextHanler$Context
 + 320073 Reconsile configuration mechanism
 + 320112 Websocket in aggregate jars
 + 320264 Removed duplicate mime.property entries
 + 320457 Added rfc2045 support to B64Code
 + 321232 BasicAuthenticator ignores bad Authorization header
 + 321307 HashSessionManager calls passivation listeners
 + 321730 SelectChannelEndPoint prints to System.err
 + 321735 HttpClient onException called for buffer overflow
 + 322448 Added jetty-dir.css for directory listings
 + 322575 NPE in HotSwapHandler if old handler null
 + 322683 RewriteHandler thread safety
 + 323196 org.mortbay properties to org.eclipse
 + 323435 MovedContextHandler permanent redirection
 + 323464 IPv6 localhost with no Host header
 + 324110 Merge async dispatch parameters
 + 324158 Durable download or Orbit jars
 + 324260 Jetty-6 continuations handle complete calls
 + 324359 illegal actions on AsyncContext should not change its state
 + 324360 validate input on getResource since loop logic obscures subclass
   input validation.
 + 324369 Implement draft-ietf-hybi-thewebsocketprotocol-01
 + 324377 Allow dispatch of ServletRequest and ServletResponse
 + 324379 Change content type after getWriter
 + 324501 Fire RequestListener.requestDestroyed in last-to-first order
 + 324601 Check session expiry on access
 + 324679 Allow filter to write before static content
 + 324811 NPE in Server.dump
 + 324812 restore WebAppContext constructor used by geronimo integration
 + 325072 include to DefaultServlet of missing file throws
   FileNotFoundException
 + 325105 websocket ondisconnect fixed
 + 325128 websocket send during onConnect
 + 325468 Clean work webapp dir before unpack
 + 326612 Handle X-Forwarded-Proto header
 + JETTY-912 added per exchange timeout api
 + JETTY-1063 Plugin problems with spaces in classpath resource references
 + JETTY-1245 Do not use direct buffers with NIO SSL
 + JETTY-1249 Apply max idle time to all connectors
 + JETTY-1250 Parallel start of HandlerCollection
 + JETTY-1256 annotation and jta jars from Orbit
 + JETTY-1259 NullPointerException in JDBCSessionIdManager when invalidating
   session
 + JETTY-1261 errant listener usage in StandardDescriptorProcessor
 + JETTY-1263 JDBCSessionIdManager table creation fails on Oracle
 + JETTY-1265 Reason field option in client response
 + JETTY-1266 Destroy sessions before filters/servlets
 + JETTY-1268 Form Auth saves POST data
 + JETTY-1269 Improve log multithreadedness
 + JETTY-1270 Websocket closed endp protection
 + JETTY-1271 handled unavailable exception
 + JETTY-1279 Make jetty-plus.xml enable plus features for all webapps by
   default
 + JETTY-1281 Create new session after authentication
 + JETTY-1283 JSONPojoConvertorFactory can turn off fromJSON
 + Added ignore to Logger interface
 + Fix jetty-plus.xml for new configuration names
 + Improved debug dump

jetty-7.1.6.v20100715
 + 319519 Warn about duplicate configuration files
 + 319655 Reset HEAD status
 + JETTY-1247 synchronize recylcing of SSL NIO buffers
 + JETTY-1248 fix parsing of bad multiparts
 + JETTY-1249 Apply max idle time to all connectors
 + JETTY-1251 Replace then close selector for JVM bugs

jetty-8.0.0.M1 - 12 July 2010
 + 306350 Ensure jars excluded by ordering are not scanned for annotations
 + JETTY-1224 Change jetty-8 merge rules for fragment descriptors and
   annotations
 + Ensure <absolute-ordering> in web.xml overrides relative <ordering> in
   fragments
 + Ensure empty <absolute-ordering> implies exclusion of all fragments
 + Ensure servlet-api jar class inheritance hierarchy is scanned

jetty-7.1.5.v20100705
 + 288194 Add blacklist/whitelist to ProxyServlet and ProxyHandler
 + 296570 EOFException for HttpExchange when HttpClient.stop called
 + 311550 The WebAppProvider should allow setTempDirectory
 + 316449 Websocket disconnect fix
 + 316584 Exception on startup if temp path has spaces and extractWAR=false
 + 316597 Removed null check and fixed name in Resource#hrefEncodeURI
 + 316909 CNFE: org.xml.sax.SAXException on org.eclipse.jetty.osgi.boot start
   with jsp fragment
 + 316970 jetty.sh fails to find JETTY_HOME in standard directories
 + 316973 jetty.sh claims java installation is invalid
 + 316976 removed quotes of JAVA_OPTIONS in jetty.sh
 + 317007 Unable to run Jetty OSGi when
   -Dosgi.compatibility.bootdelegation=false
 + 317019 Date HTTP header not sent for HTTP/1.0 requests
 + 317231 Ability to configure jetty with a fragment bundle that contains
   etc/jetty.xml
 + 317759 Allow roles and constraints to be added after init
 + 317906 OPTIONS correctly handles TRACE
 + 318308 Correct quoting of unicode control characters
 + 318470 unboxing NPE protection in HttpConnection
 + 318551 Optional uncheck Printwriter
 + 319060 Support web-bundles that are not expanded (bundle is zipped)
 + JETTY-1237 Save local/remote address to be available after close
 + Update ecj to 3.6 Helios release drop

jetty-6.1.25 - 26 July 2010
 + 320264 Removed duplicate mime.property entries
 + JETTY-1212 Long content lengths
 + JETTY-1214 Avoid ISE when scavenging invalid session
 + JETTY-1223 DefaultServlet: NPE when setting relativeResourceBase and
   resourceBase is not set
 + JETTY-1226 javax.activation needs to be listed in the system classes
 + JETTY-1237 Remember local/remote details of endpoint
 + JETTY-1251 protected against closed selector
 + COMETD-112 if two threads create the same channel, then create events may
   occur after subscribe events
 + Jetty-6 is now in maintenance mode.

jetty-7.1.4.v20100610
 + 292326 Stop continuations if server is stopped
 + 292814 Make QoSFilter and DoSFilter JMX manageable
 + 293222 Improve request log to handle/show asynchronous latency
 + 294212 Can not customize session cookie path
 + 295715 AbstractSessionManager decoupled from Context
 + 298551 SslSocketConnector does not need keystore stream
 + 301608 Deregister shutdown hooks
 + 302350 org.eclipse.jetty.server.NCSARequestLog is missing JavaDoc
 + 303661 jetty.sh failes if JETTY_HOME is not writeable
 + 304100 Better document JMX setup in jetty-jmx.xml
 + 305300 AsyncContext.start dispatches runnable
 + 314299 Create test harness for JDBCLoginService
 + 314581 Implement the Sec-Websocket handshake
 + 315190 CrossOriginFilter avoid headers not understood by WebSocket
 + 315687 included init script fails to test for JETTY_HOME as empty
 + 315715 Improved Cookie version handling. Server.setMaxCookieVersion
 + 315744 Fixed STOP.PORT and STOP.KEY in start.jar
 + 315748 Removed --fromDaemon from start.jar (replaced with --daemon)
 + 315925 Improved context xml configuration handling
 + 315995 Incorrect package name in system classes list
 + 316119 Fixed idleTimeout for SocketEndPoint
 + 316254 Implement @DeclareRoles
 + 316334 Breaking change on org.eclipse.jetty.client.HttpExchange
 + 316399 Debug output in MultiPartFilter
 + 316413 Restarting webapp for packed war fails
 + 316557 OSGi HttpService failure due to undeployed context handlers
 + JETTY-547 Delay close after shutdown until request read
 + JETTY-1231 Support context request log handler

jetty-7.1.3.v20100526
 + 296567 HttpClient RedirectListener handles new HttpDestination
 + 297598 JDBCLoginService uses hardcoded credential class
 + 305898 Websocket handles query string in URI
 + 307457 Exchanges are left unhandled when connection is lost
 + 313205 Unable to run test-jdbc-sessions tests
 + 314009 jetty.xml configuration file on command line
 + 314177 JSTL support is broken
 + 314459 support maven3 for builds

jetty-7.1.2.v20100523
 + 308866 Update test suite to JUnit4 - Module jetty-util
 + 312948 Recycle SSL crypto buffers
 + 313196 randomly allocate ports for session test
 + 313278 Implement octet ranges in IPAccessHandler
 + 313336 secure websockets
 + 314009 updated README.txt
 + Update links to jetty website and wiki on test webapp

jetty-7.1.1.v20100517
 + 302344 Make the list of available contexts if root context is not configured
   optional
 + 304803 Remove TypeUtil Integer and Long caches
 + 306226 HttpClient should allow changing the keystore and truststore type
 + 308850 Update test suite to JUnit4 - Module jetty-annotations
 + 308853 Update test suite to JUnit4 - Module jetty-deploy
 + 308854 Update test suite to JUnit4 - Module jetty-http
 + 308855 Update test suite to JUnit4 - Module jetty-io
 + 308856 Update test suite to JUnit4 - Module jetty-jmx
 + 308857 Update test suite to JUnit4 - Module jetty-jndi
 + 308858 Update test suite to JUnit4 - Module jetty-plus
 + 308859 Update test suite to JUnit4 - Module jetty-policy
 + 308860 Update test suite to JUnit4 - Module jetty-rewrite
 + 308862 Update test suite to JUnit4 - Module jetty-server
 + 308863 Update test suite to JUnit4 - Module jetty-servlet
 + 308867 Update test suite to JUnit4 - Module jetty-webapp
 + 310918 Fixed write blocking for client HttpConnection
 + 312526 Protect shutdown thread initialization during shutdown

jetty-7.1.0 - 05 May 2010
 + 306353 fixed cross context dispatch to root context
 + 311154 Added deprecated StringBuffer API for backwards compatibility
 + 311554 Protect shutdown thread from Server#doStop
 + 312243 Optimized timeout handling

jetty-7.1.0.RC1 - 05 May 2010
 + 286889 Allow System and Server classes to be set on Server instance and when
   applied to all webapps
 + 291448 SessionManager has isCheckingRemoteSessionIdEncoding
 + 296650 JETTY-1198 reset idle timeout on request body chunks
 + 297104 HTTP CONNECT does not work correct with SSL destinations
 + 306782 Close connection when expected 100 continues is not sent
 + 308848 Update test suite to JUnit4 - Module jetty-ajp
 + 308861 Update test suite to JUnit4 - Module jetty-security
 + 308864 Update test suite to JUnit4 - Module jetty-servlets
 + 308865 Update test suite to JUnit4 - Module jetty-start
 + 308868 Update test suite to JUnit4 - Module jetty-websocket
 + 308869 Update test suite to JUnit4 - Module jetty-xml
 + 309153 Hide extracted WEB-INF/lib when running a non-extracted war
 + 309369 Added WebSocketLoadTest
 + 309686 Fixed response buffers usage
 + 310094 Improved start.jar options handling and configs
 + 310382 NPE protection when WAR is not a file
 + 310562 SslSocketConnector fails to start if excludeCipherSuites is set
 + 310634 Get the localport when opening a server socket
 + 310703 Update test suite to JUnit4 - Module tests/test-integration
 + 310918 Synchronize content exchange
 + 311154 Use Appendable in preference to StringBuilder/StringBuffer in APIs
 + 311362 Optional org.eclipse.jetty.util.log.stderr.SOURCE
 + JETTY-1030 Improve jetty.sh script
 + JETTY-1142 Replace Set-Cookies with same name

jetty-7.1.0.RC0 - 27 April 2010
 + 294563 Websocket client connection
 + 297104 Improve handling of CONNECT method
 + 306349 ProxyServlet does not work unless deployed at /
 + 307294 Add AbstractLifeCycle.AbstractLifeCycleListener implementation
 + 307847 Fixed combining mime type parameters
 + 307898 Handle large/async websocket messages
 + 308009 ObjectMBean incorrectly casts getTargetException() to Exception
 + 308420 convert jetty-plus.xml to use DeploymentManager
 + 308925 Protect the test webapp from remote access
 + 309466 Removed synchronization from StdErrLog
 + 309765 Added JSP module
 + 310051 _configurationClasses now defaults to null in WebAppContext
 + 310094 Improved start.jar usage and config files
 + 310431 Default ErrorHandler as server Bean
 + 310467 Allow SocketConnector to create generic Connection objects
 + 310603 Make Logger interface consistent
 + 310605 Make a clean room implementation of the JSP logger bridge
 + JETTY-903 Stop both caches
 + JETTY-1200 SSL NIO Endpoint wraps non NIO buffers
 + JETTY-1202 Use platform default algorithm for SecureRandom
 + JETTY-1212 handle long content lengths
 + JETTY-1214 avoid ISE when scavenging invalid session
 + Add AnnotationConfiguration to jetty-plus.xml
 + Add NPE protection to ContainerInitializerConfiguration
 + Fix jetty-plus.xml reference to addLifeCycle
 + Merged 7.0.2.v20100331
 + Temporarily remove jetty-osgi module to clarify jsp version compatibility

jetty-7.0.2.v20100331 - 31 March 2010
 + 297552 Don't call Continuation timeouts from acceptor tick
 + 298236 Additional unit tests for jetty-client
 + 306782 httpbis interpretation of 100 continues. Body never skipped
 + 306783 NPE in StdErrLog when Throwable is null
 + 306840 Suppress content-length in requests with no content
 + 306880 Support for UPGRADE in HttpClient
 + 306884 Suspend with timeout <=0 never expires
 + 307589 updated servlet 3.0 continuations for final API
 + Allow Configuration array to be set on Server instance for all web apps
 + Ensure webapps with no WEB-INF don't scan WEB-INF/lib
 + Take excess logging statements out of startup

jetty-6.1.24 - 21 April 2010
 + 308925 Protect the test webapp from remote access
 + JETTY-903 Stop both caches
 + JETTY-1198 reset idle timeout on request body chunks
 + JETTY-1200 SSL NIO Endpoint wraps non NIO buffers
 + JETTY-1211 SetUID loadlibrary name and debug
 + COMETD-100 ClientImpl logs "null" as clientId
 + COMETD-107 Reloading the application with reload extension does not fire
   /meta/connect handlers until long poll timeout expires
 + COMETD-99 ClientImpl logs exceptions in listeners with "debug" level
 + Upgraded to cometd 1.1.1 client

jetty-6.1.23 - 02 April 2010
 + 292800 ContextDeployer - recursive setting is undone by FilenameFilter
 + 296569 removeLifeCycleListener() has no effect
 + 300178 HttpClients opens too many connections that are immediately closed
 + 304658 Inconsistent Expires date format in Set-Cookie headers with maxAge=0
 + 304698 org.eclipse.jetty.http.HttpFields$DateGenerator.formatCookieDate()
   uses wrong (?) date format
 + 306331 Session manager is kept after call to doScope
 + 306840 suppress content-length in requests without content
 + JETTY-875 Allow setting of advice field in response to Handshake
 + JETTY-983 Range handling cleanup
 + JETTY-1133 Handle multiple URL ; parameters
 + JETTY-1134 BayeuxClient: Connect msg should be sent as array
 + JETTY-1149 transient should be volatile in AbstractLifeCycle
 + JETTY-1153 System property for UrlEncoded charset
 + JETTY-1155 HttpConnection.close notifies HttpExchange
 + JETTY-1156 SSL blocking close with JVM Bug busy key fix
 + JETTY-1157 Don't hold array passed in write(byte[])
 + JETTY-1158 NPE in StdErrLog when Throwable is null
 + JETTY-1161 An Extension that measures round-trip delay for cometd messages
 + JETTY-1162 Add support for async/sync message delivery to BayeuxClient
 + JETTY-1163 AJP13 forces 8859-1 encoding
 + JETTY-1168 Don't hold sessionIdManager lock when invalidating sessions
 + JETTY-1170 NPE on client when server-side extension returns null
 + JETTY-1174 Close rather than finish Gzipstreams to avoid JVM leak
 + JETTY-1175 NPE in TimesyncExtension
 + JETTY-1176 NPE in StatisticsExtension if client is null
 + JETTY-1177 Allow error handler to set cacheControl
 + JETTY-1178 Make continuation servlet to log the incoming JSON in case of
   parsing errors
 + JETTY-1180 Extension methods are wrongly called
 + JETTY-1182 COMETD-76 do not lock client while sending messages
 + JETTY-1183 AcknowledgedMessagesClientExtension does not handle correctly
   message resend when client long polls again
 + JETTY-1186 Better document JMX setup in jetty-jmx.xml
 + JETTY-1188 Null old jobs in QueuedThreadPool
 + JETTY-1191 Limit size of ChannelId cache
 + JETTY-1192 Fixed Digested POST and HttpExchange onRetry
 + JETTY-1193 Exception details are lost in AbstractCometdServlet.getMessages
 + JETTY-1195 Coalesce buffers in ChannelEndPoint.flush()
 + JETTY-1196 Enable TCP_NODELAY by default in client connectors
 + JETTY-1197 SetUID module test fails when using Java 1.6 to build
 + JETTY-1199 FindBugs cleanups
 + JETTY-1202 Use platfrom default algorithm for SecureRandom
 + JETTY-1205 Memory leak in browser-to-client mapping
 + JETTY-1207 NPE protection in FormAuthenticator
 + COMETD-28 Improved concurrency usage in Bayeux and channel handling
 + COMETD-46 reset ContentExchange content on resend
 + COMETD-58 Extension.rcv() return null causes NPE in
   AbstractBayeux.PublishHandler.publish
 + COMETD-59 AcknowledgeExtension does not handle null channel in Message
 + COMETD-62 Delay add listeners until after client construction
 + JSON parses NaN as null
 + Remove references to old content in HttpClient client tests for www.sun.com
 + Updated JSP to 2.1.v20091210

jetty-7.0.2.RC0
 + 290765 Reset input for HttpExchange retry
 + 292799 WebAppDeployer - start a started context?
 + 292800 ContextDeployer - recursive setting is undone by FilenameFilter
 + 294799 when configuring a webapp, don't look for WEB-INF/jetty6-web.xml
 + 296569 removeLifeCycleListener() has no effect
 + 296765 JMX Connector Server and ShutdownThread
 + 297421 Hide server/system classes from WebAppClassLoader.getResources
 + 297783 Handle HEAD reponses in HttpClient
 + 298144 Unit test for jetty-client connecting to a server that uses Basic
   Auth
 + 298145 Reorganized test harness to separate the HTTP PUT and HTTP GET test
   URLs
 + 298234 Unit test for jetty-client handling different HTTP error codes
 + 298667 DeploymentManager uses ContextProvider and WebAppProvider
 + 299455 Enum support in JSONPojoConvertor
 + 300178 HttpClients opens too many connections that are immediately closed
 + 300733 Jars from lib/ext are not visible for my web application
 + 300933 AbstractConnector uses concurrent objects for stats
 + 301089 Improve statistics available in StatisticsHandler and
   AbstractConnector
 + 302018 Improve statistics available in AbstractSessionHandler
 + 302198 Rename HttpClient authorization classes to Authentication
 + 302244 invalid configuration boolean conversion in FormAuthenticator
 + 302246 redirect loop using form authenticator
 + 302556 CrossOriginFilter does not work correctly when
   Access-Control-Request-Headers header is not present
 + 302669 WebInfConfiguration.unpack() unpacks WEB-INF/* from a
   ResourceCollection, breaking JSP reloading with ResourceCollections
 + 303526 Added include cyphers
 + 304307 Handle ;jsessionid in FROM Auth
 + 304532 Skip some tests on IBM JVMs until resolved
 + 304658 Inconsistent Expires date format in Set-Cookie headers with maxAge=0
 + 304698 org.eclipse.jetty.http.HttpFields$DateGenerator.formatCookieDate()
   uses wrong (?) date format
 + 304781 Reset HttpExchange timeout on slow request content
 + 304801 SSL connections FULL fix
 + 305997 Coalesce buffers in ChannelEndPoint.flush()
 + 306028 Enable TCP_NODELAY by default in client connectors
 + 306330 Flush filter chain cache after Invoker servlet
 + 306331 Session manager is kept after call to doScope
 + JETTY-776 Make new session-tests module to concentrate all reusable session
   clustering test code
 + JETTY-910 Allow request listeners to access session
 + JETTY-983 Range handling cleanup
 + JETTY-1133 Handle multiple URL ; parameters
 + JETTY-1151 JETTY-1098 allow UTF-8 with 0 carry bits
 + JETTY-1153 System property for UrlEncoded charset
 + JETTY-1155 HttpConnection.close notifies HttpExchange
 + JETTY-1156 SSL blocking close with JVM Bug busy key fix
 + JETTY-1157 Don't hold array passed in write(byte[])
 + JETTY-1163 AJP13 forces 8859-1 encoding
 + JETTY-1174 Close rather than finish Gzipstreams to avoid JVM leak
 + JETTY-1177 Allow error handler to set cacheControl
 + JETTY-1179 Persistant session tables created on MySQL use wrong datatype
 + JETTY-1184 shrink thread pool even with frequent small jobs
 + JETTY-1192 Fixed Digested POST
 + JETTY-1199 FindBugs cleanups
 + Added IPAccessHandler
 + COMETD-46 reset ContentExchange response content on resend
 + JSON parses NaN as null
 + Updated Servlet3Continuation to final 3.0.20100224

jetty-8.0.0.M0 - 28 February 2010
 + Merged 7.0.1.v20091116
 + Updated servlet 3.0 spec 20100224
 + Updated to cometd 1.0.1

jetty-7.0.1.v20091125 - 25 November 2009
 + 274251 DefaultServlet supports exact match mode
 + 288401 HttpExchange.cancel() Method Unimplemented
 + 289027 deobfuscate HttpClient SSL passwords
 + 289265 Test harness for async input
 + 289959 Improved ContextDeployer configuration
 + 289960 start.jar assumes command line args are configs
 + 291019 Fix default DEBUG option; "-D.DEBUG=true" now works
 + 291340 Race condition in onException() notifications
 + 291543 make bin/*.sh scripts executable in distribution
 + 291589 Update jetty-rewrite demo
 + 292546 Proactively enforce HttpClient idle timeout
 + 292642 Fix errors in embedded Jetty examples
 + 292825 Continuations ISE rather than ignore bad transitions
 + 293222 Improved StatisticsHandler for async
 + 293506 Unable to use jconsole with Jetty when running with security manager
 + 293557 Add "jad" mime mapping
 + 294154 Patched jetty-osgi
 + 294224 HttpClient timeout setting has no effect when connecting to host
 + 294345 Support for HTTP/301 + HTTP/302 response codes
 + 294563 Initial websocket implementation
 + 295421 Cannot reset() a newly created HttpExchange: IllegalStateException 0
   => 0
 + 295562 CrossOriginFilter does not work with default values in Chrome and
   Safari
 + JETTY-937 More JVM bug work arounds. Insert pause if all else fails
 + JETTY-983 Send content-length with multipart ranges
 + JETTY-1114 unsynchronised WebAppClassloader.getResource(String)
 + JETTY-1121 Merge Multipart query parameters
 + JETTY-1122 Handle multi-byte utf that causes buffer overflow
 + JETTY-1125 TransparentProxy incorrectly configured for test webapp
 + JETTY-1129 Filter control characters out of StdErrLog
 + JETTY-1135 Handle connection closed before accepted during JVM bug work
   around
 + JETTY-1144 fixed multi-byte character overflow
 + JETTY-1148 Reset partially read request reader
 + COMETD-34 Support Baeyux MBean
 + CQ-3581 jetty OSGi contribution
 + CVE-2009-3555 Prevent SSL renegotiate for SSL vulnerability
 + Fixed client abort asocciation
 + Fixed XSS issue in CookieDump demo servlet.
 + Improved start.jar usage text for properties
 + Moved centralized logging and verifier back to sandbox
 + Promoted Jetty Centralized Logging from Sandbox
 + Promoted Jetty WebApp Verifier from Sandbox
 + Refactored continuation test harnessess

jetty-7.0.0.v20091005 - 05 October 2009
 + 291340 Race condition in onException() notifications

jetty-6.1.21 - 22 September 2009
 + 282543 HttpClient SSL buffer size fix
 + 288055 fix jetty-client for failed listener state machine
 + 288153 reset exchange when resending
 + 288182 PUT request fails during retry
 + JETTY-719 Document state machine of jetty http client
 + JETTY-933 State == HEADER in client
 + JETTY-936 Improved servlet matching and optimized
 + JETTY-1038 ChannelId.isParentOf returns the wrong result
 + JETTY-1061 Catch exceptions from cometd listeners
 + JETTY-1072 maven plugin handles context path not as documented
 + JETTY-1080 modified previous fix for windows
 + JETTY-1084 HEAD command not setting content-type in response under certain
   circumstances
 + JETTY-1090 resolve inifinte loop condition for webdav listener
 + JETTY-1092 MultiPartFilter can be pushed into infinite loop
 + JETTY-1093 Request.toString throws exception when size exceeds 4k
 + JETTY-1098 Default form encoding is UTF8
 + JETTY-1099 Improve cookie handling in BayeuxClient
 + JETTY-1100 extend setuid feature to allow setting max open file descriptors
 + JETTY-1102 Wrong usage of deliver() in private chat messages
 + JETTY-1108 SSL EOF detection
 + JETTY-1109 Improper handling of cookies in Terracotta tests
 + JETTY-1112 Response fails if header exceeds buffer size
 + JETTY-1113 IllegalStateException when adding servlet filters
   programmatically
 + JETTY-1114 Unsynchronize webapp classloader getResource
 + Fix DefaultServletTest for windows
 + Include tmp directory sweeper in build
 + Streamline jetty-jboss build, update sar to QueuedThreadPool
 + Update Jetty implementation of com.sun.net.httpserver.*

jetty-7.0.0.RC6 - 21 September 2009
 + 280723 Add non blocking statistics handler
 + 282543 HttpClient SSL buffer size fix
 + 283357 org.eclipse.jetty.server.HttpConnectionTest exceptions
 + 288055 jetty-client fails to resolve failed resolution attempts correctly
 + 288153 jetty-client resend doesn't reset exchange
 + 288182 PUT request fails during retry
 + 288466 LocalConnector is not thread safe
 + 288514 AbstractConnector does not handle InterruptedExceptions on shutdown
 + 288772 Failure to connect does not set status to EXCEPTED
 + 289146 formalize reload policy functionality
 + 289156 jetty-client: no longer throw runtime exception for bad authn details
 + 289221 HttpExchange does not timeout when using blocking connector
 + 289285 org.eclipse.jetty.continuation 7.0.0.RC5 imports the
   org.mortbay.util.ajax package
 + 289686 HttpExchange.setStatus() has too coarse synchronization
 + 289958 StatisticsServlet incorrectly adds StatisticsHandler
 + 289960 start.jar assumes command line args are configs
 + 290081 Eager consume LF after CR
 + 290761 HttpExchange isDone handles intercepted events
 + JETTY-719 Document state machine of jetty http client
 + JETTY-780 CNFE during startup of webapp with spring-context >= 2.5.1
 + JETTY-936 274251 Improved servlet matching and optimized'
 + JETTY-1080 modify previous fix to work on windows
 + JETTY-1084 HEAD command not setting content-type in response under certain
   circumstances
 + JETTY-1086 Use UncheckedPrintWriter & cleaned up HttpStatus.Code usage
 + JETTY-1090 resolve potential infinite loop with webdav listener
 + JETTY-1092 MultiPartFilter can be pushed into infinite loop
 + JETTY-1093 Request.toString throws exception when size exceeds 4k
 + JETTY-1098 Default form encoding is UTF8
 + JETTY-1101 Updated servlet3 continuation constructor
 + JETTY-1105 Custom error pages aren't working
 + JETTY-1108 SSL EOF detection
 + JETTY-1112 Response fails if header exceeds buffer size
 + JETTY-1113 IllegalStateException when adding servlet filters
   programmatically
 + Copy VERSION.txt to distro
 + Fixed XSS issue in CookieDump demo servlet.
 + Remove printlns from jetty-plus
 + Tweak DefaultServletTest under windows

jetty-6.1.20 - 27 August 2009
 + 283513 Check endp.isOpen when blocking read
 + 283818 fixed merge of forward parameters
 + 285006 Fixed NPE in AbstractConnector during shutdown
 + 286535 ContentExchange status code
 + 286911 Clean out cache when recycling HTTP fields
 + JETTY-838 Don't log and throw
 + JETTY-874 Better error on full header
 + JETTY-960 Support ldaps
 + JETTY-1046 maven-jetty-jspc-plugin keepSources takes affect only in
   packageRoot
 + JETTY-1057 XSS error page
 + JETTY-1065 Add RedirectRegexRule to provide match/replace/group redirect
   support
 + JETTY-1066 Send 400 error for request URI parse exceptions
 + JETTY-1068 Avoid busy flush of async SSL
 + JETTY-1069 Adjust Bayeux Java client backoff algorithm
 + JETTY-1070 Java Bayeux Client not sending /meta/disconnect on stop
 + JETTY-1074 JMX thread manipulation
 + JETTY-1077 HashSSORealm shares Principals between UserRealms
 + JETTY-1078 Automatic JSON Pojo Conversion
 + JETTY-1079 ResourceCollection.toString() can throw IllegalStateException
 + JETTY-1080 Ignore files that would be extracted outside the destination
   directory when unpacking WARs
 + JETTY-1081 Handle null content type in GzipFilter
 + JETTY-1084 Disable GzipFilter for HEAD requests
 + JETTY-1085 Allow url sessionID if cookie invalid
 + JETTY-1086 Added UncheckedPrintWriter to avoid ignored EOFs
 + JETTY-1087 Chunked SSL non blocking input
 + JETTY-1098 Upgrade jsp to SJSAS-9_1_1-B60F-07_Jan_2009
 + Added DebugHandler
 + Added getSubscriptions to cometd client
 + Clarified cometd interval timeout and allow per client intervals
 + COMETD-7 max latency config for lazy messages
 + Made unSubscribeAll public on cometd client
 + Removed clearing of queue in unSubscribeAll for cometd client
 + Update Main.main method to call setWar
 + Update test-jndi and test-annotation examples for atomikos 3.5.5

jetty-7.0.0.RC5 - 27 August 2009
 + 286911 Clean out cache when recycling HTTP fields
 + 287496 Use start.ini always and added --exec
 + 287632 FilterContinuations for blocking jetty6
 + JETTY-838 Don't log and throw
 + JETTY-874 Better header full warnings
 + JETTY-960 Support for ldaps
 + JETTY-1081 Handle null content type in GzipFilter
 + JETTY-1084 Disable GzipFilter for HEAD requests
 + JETTY-1085 Allow url sessionID if cookie invalid
 + JETTY-1086 Added UncheckedPrintWriter to avoid ignored EOFs
 + JETTY-1087 Chunked SSL non blocking input

jetty-6.1.19 - 01 July 2009
 + JETTY-799 shell script for jetty on cygwin
 + JETTY-863 Non blocking stats handler
 + JETTY-937 Further Improvements for sun JVM selector bugs
 + JETTY-970 BayeuxLoadGenerator latency handling
 + JETTY-1011 Grizzly uses queued thread pool
 + JETTY-1028 jetty:run plugin should check for the web.xml from the overlays
   if not found in src/main/webapp/WEB-INF/
 + JETTY-1029 Handle quoted cookie paths
 + JETTY-1031 Handle large pipeline
 + JETTY-1033 jetty-plus compiled with jdk1.5
 + JETTY-1034 Cookie parsing
 + JETTY-1037 reimplemented channel doRemove
 + JETTY-1040 jetty.client.HttpConnection does not handle non IOExceptions
 + JETTY-1042 Avoid cookie reuse on shared connection
 + JETTY-1044 add commons-daemon support as contrib/start-daemon module
 + JETTY-1045 Handle the case where request.PathInfo() should be "/*"
 + JETTY-1046 maven-jetty-jspc-plugin keepSources takes affect only in
   packageRoot
 + JETTY-1047 Cometd client can grow cookie headers
 + JETTY-1048 Default servlet can handle partially filtered large static
   content
 + JETTY-1049 Improved transparent proxy usability
 + JETTY-1054 Avoid double deploys
 + JETTY-1055 Cookie quoting
 + JETTY-1057 Error page stack trace XSS
 + JETTY-1058 Handle trailing / with aliases on
 + JETTY-1062 Don't filter cometd message without data

jetty-7.0.0.RC4 - 18 August 2009
 + 279820 Fixed HotSwapHandler
 + 285891 SessionAuthentication is serializable
 + 286185 Implement ability for JSON implementation to automatically register
   convertors
 + 286535 ContentExchange status code
 + JETTY-1057 XSS error page
 + JETTY-1079 ResourceCollection.toString
 + JETTY-1080 Ignore files that would be extracted outside the destination
   directory when unpacking WARs
 + Added discoverable start options

jetty-7.0.0.RC3 - 07 August 2009
 + 277403 remove system properties
 + 282447 concurrent destinations in HttpClient
 + 283172 fix Windows build, broken on directory creation with the
   DefaultServlet
 + 283375 additional error-checking on SSL connector passwords to prevent NPE
 + 283513 Check endp.isOpen when blocking read
 + 285697 extract parameters if dispatch has query
 + JETTY-1074 JMX thread manipulation
 + Improved deferred authentication handling

jetty-7.0.0.RC2 - 29 June 2009
 + 283375 improved extensibility of SSL connectors
 + 283818 fixed merge of forward parameters
 + 283844 Webapp / TLD errors are not clear
 + 284475 update jetty.sh for new OPTIONS syntax
 + 284510 Enhance jetty-start for diagnosis and unit testing
 + 284981 Implement a cross-origin filter
 + 285006 fix AbstractConnector NPE during shutdown
 + Added DebugHandler
 + Added JavaUtilLog for Jetty logging to java.util.logging framework
 + backport jetty-8 annotation parsing to jetty-7
 + Disassociate method on IdentityService
 + Improved handling of overlays and resourceCollections

jetty-7.0.0.RC1 - 15 June 2009
 + 283344 Startup on windows is broken
 + JETTY-1066 283357 400 response for bad URIs
 + JETTY-1068 Avoid busy flush of async SSL

jetty-7.0.0.RC0 - 08 June 2009
 + 271535 Adding integration tests, and enabling RFC2616 tests
 + 280843 Buffer pool uses isHeader
 + 281287 Handle date headers before 1 Jan 1970
 + 282807 Better handling of 100 continues if response committed
 + JETTY-967 create standalone build for PKCS12Import at codehaus
 + JETTY-1056 update jetty-ant module for Jetty 7 at codehaus trunk
 + JETTY-1058 Handle trailing / with aliases

jetty-7.0.0.M4 - 01 June 2009
 + 281059 NPE in QTP with debug on
 + JETTY-799 shell script for jetty on cygwin
 + JETTY-1031 Handle large pipeline
 + JETTY-1034 Cookie parsing
 + JETTY-1042 Prevent cookie leak between shared connection
 + JETTY-1048 Fix for large partially filtered static content
 + JETTY-1049 Improved transparent proxy usability
 + JETTY-1054 Avoid double deploys
 + JETTY-1055 Cookie quoting
 + JETTY-1057 Error page stack trace XSS

jetty-7.0.0.M3 - 20 June 2009
 + 274251 Allow dispatch to welcome files that are servlets (configurable)
 + 276545 Quoted cookie paths
 + 277403 Cleanup system property usage
 + 277798 Denial of Service Filter
 + 279725 Support 100 and 102 expectations
 + 280707 client.HttpConnection does not catch and handle non-IOExceptions
 + 281470 Handle the case where request.PathInfo() should be "/*"
 + Added ContinuationThrowable
 + added WebAppContext.setConfigurationDiscovered for servlet 3.0 features
 + fixed race with expired async listeners
 + Numerous cleanups from static code analysis
 + Portable continuations for jetty6 and servlet3
 + Refactored AbstractBuffers to HttpBuffers for performance
 + refactored configuration mechanism
 + Refactored continuations to only support response wrapping

jetty-7.0.0.M2 - 18 May 2009
 + 273767 Update to use geronimo annotations spec 1.1.1
 + 275396 Added ScopedHandler to set servlet scope before security handler
 + JETTY-937 Work around Sun JVM bugs
 + JETTY-941 Linux chkconfig hint
 + JETTY-959 CGI servlet doesn't kill the CGI in case the client disconnects
 + JETTY-980 Fixed ResourceHandler ? handling, and bad URI creation in listings
 + JETTY-996 Make start-stop-daemon optional
 + JETTY-1003 java.lang.IllegalArgumentException: timeout can't be negative
 + JETTY-1004 CERT VU#402580 Canonical path handling includes ? in path segment
 + JETTY-1013 MySql Error with JDBCUserRealm
 + JETTY-1014 Enable start-stop-daemon by default on jetty.sh
   (START_STOP_DAEMON=1)
 + JETTY-1015 Reduce BayeuxClient and HttpClient lock contention
 + JETTY-1020 ZipException in org.mortbay.jetty.webapp.TagLibConfiguration
   prevents all contexts from being loaded

jetty-6.1.18 - 16 May 2009
 + JETTY-937 Improved work around sun JVM selector bugs
 + JETTY-1004 CERT VU#402580 Canonical path handling includes ? in path segment
 + JETTY-1008 ContinuationBayeux destroy is called
 + JETTY-1013 MySql Error with JDBCUserRealm
 + JETTY-1014 Enable start-stop-daemon by default on jetty.sh
   (START_STOP_DAEMON=1)
 + JETTY-1015 Reduce BayeuxClient and HttpClient lock contention
 + JETTY-1017 HttpDestination has too coarse locking
 + JETTY-1018 Denial of Service Filter
 + JETTY-1020 ZipException in org.mortbay.jetty.webapp.TagLibConfiguration
   prevents all contexts from being loaded
 + JETTY-1022 Removed several 1.5isms

jetty-5.1.15 - 18 May 2009
 + JETTY-418 synchronized load class
 + JETTY-1004 CERT VU402580 Canonical path handling includes ? in path segment
 + Fixes for CERT438616-CERT237888-CERT21284

jetty-6.1.17 - 30 April 2009
 + JETTY-936 Make optional dispatching to welcome files as servlets
 + JETTY-937 Work around sun JVM selector bugs
 + JETTY-941 Linux chkconfig hint
 + JETTY-957 Reduce hardcoded versions
 + JETTY-980 Security / Directory Listing XSS present
 + JETTY-982 Make test-jaas-webapp run with jetty:run
 + JETTY-983 Default Servlet sets accept-ranges for cached/gzipped content
 + JETTY-985 Allow listeners to implement both interfaces
 + JETTY-988 X-Forwarded-Host has precedence over X-Forwarded-Server
 + JETTY-989 GzipFilter handles addHeader
 + JETTY-990 Async HttpClient connect
 + JETTY-992 URIUtil.encodePath encodes markup characters
 + JETTY-996 Make start-stop-daemon optional
 + JETTY-997 Remove jpackage-utils dependency on rpm install
 + JETTY-1000 Avoided needless 1.5 dependency
 + JETTY-1002 cometd-api to 1.0.beta8
 + JETTY-1003 java.lang.IllegalArgumentException: timeout can't be negative
 + JETTY-1004 CERT VU#402580 Canonical path handling includes ? in path segment
 + JETTY-1006 Resume meta connect on all XD messages

jetty-7.0.0.M1 - 22 April 2009
 + 271258 FORM Authentication dispatch handling avoids caching
 + 271536 Add support to IO for quietly closing Readers / Writers
 + 273011 JETTY-980 JETTY-992 Security / Directory Listing XSS present
 + 273101 Fix DefaultServletTest XSS test case
 + 273153 Test for Nested references in DispatchServlet
 + JETTY-695 Handler dump
 + JETTY-983 DefaultServlet generates accept-ranges for cached/gzip content
 + Initial support for LoginService.logout
 + Removed HTTPConnection specifics from connection dispatching
 + Reworked authentication for deferred authentication
 + Reworked JMX for new layout

jetty-6.1.16 - 01 April 2009
 + JETTY-702 Create "jetty-tasks.xml" for the Ant plugin
 + JETTY-899 Standardize location for configuration files which go into etc
 + JETTY-936 Allow dispatch to welcome files that are servlets
 + JETTY-944 Lazy messages don't prevent long polls waiting
 + JETTY-946 Redeploys with maven jetty plugin of webapps with overlays don't
   work
 + JETTY-947 Exception stops terracotta session scavenger
 + JETTY-948 ConcurrentModificationException in TerracottaSessionManager
   scavenger
 + JETTY-949 Move cometd source to cometd.org project
 + JETTY-953 SSL keystore file input stream is not being closed directly
 + JETTY-956 SslSelectChannelConnector - password should be the default value
   of keyPassword if not specified
 + JETTY-959 CGI servlet doesn't kill the CGI in case the client disconnects
 + JETTY-964 Typo in Jetty 6.1.15 Manifest - Bundle-RequiredExcutionEnvironment
 + JETTY-972 Move cometd code back from cometd.org project (temporarily)
 + JETTY-973 Deliver same message to a collection of cometd Clients

jetty-7.0.0.M0 - 27 March 2009
 + JETTY-496 Support inetd/xinetd through use of System.inheritedChannel()
 + JETTY-540 Merged 3.0 Public Review changes
 + JETTY-567 Delay in initial TLS Handshake With FireFox 3 beta5 and
   SslSelectChannelConnector
 + JETTY-600 Automated tests of WADI integration + upgrade to WADI 2.0
 + JETTY-691 System.getProperty() calls ... wrap them in doPrivileged
 + JETTY-713 Expose additional AbstractConnector methods via MBean
 + JETTY-731 Completed DeliverListener for cometd
 + JETTY-748 RandomAccessFileBuffer for hadoop optimization
 + JETTY-749 Improved ArrayQueue
 + JETTY-765 ensure stop mojo works for all execution phases
 + JETTY-774 Improved caching of mime types with charsets
 + JETTY-775 AbstractSessionTest remove timing related test
 + JETTY-778 handle granular windows timer in lifecycle test
 + JETTY-779 Fixed line feed in request log
 + JETTY-781 Add "mvn jetty:deploy-war" for deploying a pre-assembled war
 + JETTY-782 Implement interval advice for BayeuxClient
 + JETTY-783 Update jetty self-signed certificate
 + JETTY-784 TerracottaSessionManager leaks sessions scavenged in other nodes
 + JETTY-786 Allow DataSourceUserRealm to create tables
 + JETTY-787 Handle MSIE7 mixed encoding
 + JETTY-788 Fix jotm for scoped jndi naming
 + JETTY-790 WaitingContinuations can change mutex if not pending
 + JETTY-792 TerracottaSessionManager does not unlock new session with
   requested id
 + JETTY-793 Fixed DataCache millisecond rounding
 + JETTY-794 WADI integration tests fail intermittently
 + JETTY-795 NullPointerException in SocketConnector.java
 + JETTY-801 Bring back 2 arg EnvEntry constructor
 + JETTY-802 Modify the default error pages to make association with Jetty
   clearer
 + JETTY-804 HttpClient timeout does not always work
 + JETTY-805 Fix jetty-jaas.xml for new UserRealm package
 + JETTY-806 Timeout related Deadlocks in HTTP Client
 + JETTY-807 HttpTester to handle charsets
 + JETTY-808 cometd client demo run.sh
 + JETTY-809 Need a way to customize WEB-INF/lib file extensions that are added
   to the classpath
 + JETTY-811 Allow configuration of system properties for the maven plugin
   using a file
 + JETTY-813 Simplify NCSARequestLog.java
 + JETTY-814 Add org.eclipse.jetty.client.Address.toString()
 + JETTY-816 Implement reconnect on java bayeux client
 + JETTY-817 Aborted SSL connections may cause jetty to hang with full cpu
 + JETTY-818 Support javax.servlet.request.ssl_session_id
 + JETTY-821 Allow lazy loading of persistent sessions
 + JETTY-822 Commit when autocommit=true causes error with mysql
 + JETTY-823 Extend start.config profiles
 + JETTY-824 Access to inbound byte statistics
 + JETTY-825 URL decoding of spaces (+) fails for encoding not utf8
 + JETTY-830 Add ability to reserve connections on http client
 + JETTY-831 Add ability to stop java bayeux client
 + JETTY-832 More UrlDecoded handling in relation to JETTY-825
 + JETTY-834 Configure DTD does not allow <Map> children
 + JETTY-837 Response headers set via filter are ignored for static resources
 + JETTY-840 add default mime types to *.htc and *.pps
 + JETTY-841 Duplicate messages when sending private message to yourself with
   cometd chat demo
 + JETTY-842 NPE in jetty client when no path component
 + JETTY-843 META-INF/MANIFEST.MF is not present in unpacked webapp
 + JETTY-844 Replace reflection with direct invocation in Slf4jLog
 + JETTY-848 Temporary folder not fully cleanup after stop (via Sweeper)
 + JETTY-854 JNDI scope does not work with applications in a .war
 + JETTY-859 MultiPartFilter ignores the query string parameters
 + JETTY-861 switched buffer pools to ThreadLocal implementation
 + JETTY-862 EncodedHttpURI ignores given encoding in constructor
 + JETTY-866 jetty-client test case fix
 + JETTY-869 NCSARequestLog locale config
 + JETTY-870 NullPointerException in Response when performing redirect to wrong
   relative URL
 + JETTY-871 jetty-client expires() NPE race condition fixed
 + JETTY-876 Added new BlockingArrayQueue and new QueuedThreadPool
 + JETTY-890 merge jaspi branch to trunk
 + JETTY-894 Add android .apk to mime types
 + JETTY-897 Remove swing dependency in GzipFilter
 + JETTY-898 Allow jetty debs to start with custom java args provided by users
 + JETTY-899 Standardize location and build process for configuration files
   which go into etc
 + JETTY-909 Update useragents cache
 + JETTY-917 Change for JETTY-811 breaks systemProperties config parameter in
   maven-jetty-plugin
 + JETTY-922 Fixed NPE on getRemoteHost when socket closed
 + JETTY-923 Client supports attributes
 + JETTY-926 default location for generatedClasses of jspc plugin is incorrect
 + JETTY-938 Deadlock in the TerracottaSessionManager
 + JETTY-939 NPE in AbstractConfiguration.callPreDestroyCallbacks
 + JETTY-946 Redeploys with maven jetty plugin of webapps with overlays don't
   work
 + JETTY-950 Fix double-printing of request URI in request log
 + JETTY-953 SSL keystore file input stream is not being closed directly
 + JETTY-956 SslSelectChannelConnector - password should be the default value
   of keyPassword if not specified
 + moved to org.eclipse packages
 + simplified HandlerContainer API

jetty-6.1.15 - 04 March 2009
 + JETTY-923 BayeuxClient uses message pools to reduce memory footprint
 + JETTY-924 Improved BayeuxClient disconnect handling
 + JETTY-925 Lazy bayeux messages
 + JETTY-926 default location for generatedClasses of jspc plugin is incorrect
 + JETTY-931 Fix issue with jetty-rewrite.xml
 + JETTY-934 fixed stop/start of Bayeux Client
 + JETTY-938 Deadlock in the TerracottaSessionManager
 + JETTY-939 NPE in AbstractConfiguration.callPreDestroyCallbacks

jetty-6.1.15 - 02 March 2009
 + JETTY-923 BayeuxClient uses message pools to reduce memory footprint
 + JETTY-924 Improved BayeuxClient disconnect handling
 + JETTY-925 Lazy bayeux messages
 + JETTY-926 default location for generatedClasses of jspc plugin is incorrect

jetty-6.1.15.rc4 - 19 February 2009
 + JETTY-496 Support inetd/xinetd through use of System.inheritedChannel()
 + JETTY-713 Expose additional AbstractConnector methods via MBean
 + JETTY-749 Improved ack extension
 + JETTY-802 Modify the default error pages to make association with Jetty
   clearer
 + JETTY-811 Allow configuration of system properties for the maven plugin
   using a file
 + JETTY-815 Add comet support to jQuery javascript library
 + JETTY-840 add default mime types to *.htc and *.pps
 + JETTY-848 Temporary folder not fully cleanup after stop (via Sweeper)
 + JETTY-869 NCSARequestLog locale config
 + JETTY-870 NullPointerException in Response when performing redirect to wrong
   relative URL
 + JETTY-872 Handshake handler calls wrong extension callback
 + JETTY-878 Removed printStackTrace from WaitingContinuation
 + JETTY-879 Support extra properties in jQuery comet implementation
 + JETTY-882 ChannelBayeuxListener called too many times
 + JETTY-884 Use hashcode for threadpool ID
 + JETTY-887 Split configuration and handshaking in jquery comet
 + JETTY-888 Fix abort in case of multiple outstanding connections
 + JETTY-894 Add android .apk to mime types
 + JETTY-898 Allow jetty debs to start with custom java args provided by users
 + JETTY-909 Update useragents cache

jetty-6.1.15.rc3 - 28 January 2009
 + JETTY-691 System.getProperty() calls ... wrap them in doPrivileged
 + JETTY-844 Replace reflection with direct invocation in Slf4jLog
 + JETTY-861 switched buffer pools to ThreadLocal implementation
 + JETTY-866 jetty-client test case fix

jetty-6.1.15.rc2 - 23 January 2009
 + JETTY-567 Delay in initial TLS Handshake With FireFox 3 beta5 and
   SslSelectChannelConnector
 + adjustment to jetty-client assembly packaging

jetty-6.1.15.pre0 - 20 January 2009
 + JETTY-600 Automated tests of WADI integration + upgrade to WADI 2.0
 + JETTY-749 Reliable message delivery
 + JETTY-781 Add "mvn jetty:deploy-war" for deploying a pre-assembled war
 + JETTY-794 WADI integration tests fail intermittently
 + JETTY-795 NullPointerException in SocketConnector.java
 + JETTY-798 Jboss session manager incompatible with LifeCycle.Listener
 + JETTY-801 Bring back 2 arg EnvEntry constructor
 + JETTY-802 Modify the default error pages to make association with Jetty very
   clear
 + JETTY-804 HttpClient timeout does not always work
 + JETTY-806 Timeout related Deadlocks in HTTP Client
 + JETTY-807 HttpTester to handle charsets
 + JETTY-808 cometd client demo run.sh
 + JETTY-809 Need a way to customize WEB-INF/lib file extensions that are added
   to the classpath
 + JETTY-814 Add org.eclipse.jetty.client.Address.toString()
 + JETTY-816 Implement reconnect on java bayeux client
 + JETTY-817 Aborted SSL connections may cause jetty to hang with full cpu
 + JETTY-819 Jetty Plus no more jre 1.4
 + JETTY-821 Allow lazy loading of persistent sessions
 + JETTY-824 Access to inbound byte statistics
 + JETTY-825 URL decoding of spaces (+) fails for encoding not utf8
 + JETTY-827 Externalize servlet api
 + JETTY-830 Add ability to reserve connections on http client
 + JETTY-831 Add ability to stop java bayeux client
 + JETTY-832 More UrlDecoded handling in relation to JETTY-825
 + JETTY-833 Update debian and rpm packages for new jsp-2.1-glassfish jars and
   servlet-api jar
 + JETTY-834 Configure DTD does not allow <Map> children
 + JETTY-837 Response headers set via filter are ignored for static resources
 + JETTY-841 Duplicate messages when sending private message to yourself with
   cometd chat demo
 + JETTY-842 NPE in jetty client when no path component
 + JETTY-843 META-INF/MANIFEST.MF is not present in unpacked webapp
 + JETTY-852 Ensure handshake and connect retried on failure for jquery-cometd
 + JETTY-854 JNDI scope does not work with applications in a .war
 + JETTY-855 jetty-client uber assembly support
 + JETTY-858 ContentExchange provides bytes
 + JETTY-859 MultiPartFilter ignores the query string parameters
 + JETTY-862 EncodedHttpURI ignores given encoding in constructor

jetty-6.1.14 - 14 November 2008
 + JETTY-630 jetty6-plus rpm is missing the jetty6-plus jar
 + JETTY-748 Reduced flushing of large content
 + JETTY-765 ensure stop mojo works for all execution phases
 + JETTY-777 include util5 on the jetty debs
 + JETTY-778 handle granular windows timer in lifecycle test
 + JETTY-779 Fixed line feed in request log
 + JETTY-782 Implement interval advice for BayeuxClient
 + JETTY-783 Update jetty self-signed certificate
 + JETTY-784 TerracottaSessionManager leaks sessions scavenged in other nodes
 + JETTY-787 Handle MSIE7 mixed encoding
 + JETTY-788 Fix jotm for new scoped jndi
 + JETTY-790 WaitingContinuations can change mutex if not pending
 + JETTY-791 Ensure jdk1.4 compatibility for jetty-6
 + JETTY-792 TerracottaSessionManager does not unlock new session with
   requested id
 + JETTY-793 Fixed DataCache millisecond rounding

jetty-6.1.12 - 04 November 2008
 + JETTY-731 Completed DeliverListener for cometd
 + JETTY-772 Increased default threadpool size to 250
 + JETTY-774 Cached text/json content type
 + JETTY-775 fix port of openspaces to jetty-6

jetty-7.0.0.pre5 - 30 October 2008
 + JETTY-766 Fix npe
 + JETTY-767 Fixed SSL Client no progress handshake bug
 + JETTY-768 Remove EnvEntry overloaded constructors
 + JETTY-769 jquery example error
 + JETTY-771 Ensure NamingEntryUtil is jdk1.4 compliant
 + JETTY-772 Increased default threadpool size to 250

jetty-6.1.12.rc5 - 30 October 2008
 + JETTY-703 maxStopTimeMs added to QueuedThreadPool
 + JETTY-762 improved QueuedThreadPool idle death handling
 + JETTY-763 Fixed AJP13 constructor
 + JETTY-766 Ensure SystemProperties set early on jetty-maven-plugin
 + JETTY-767 Fixed SSL Client no progress handshake bug
 + JETTY-768 Remove EnvEntry overloaded constructors
 + JETTY-771 Ensure NamingEntryUtil jdk1.4 compliant

jetty-7.0.0.pre4 - 28 October 2008
 + JETTY-241 Support for web application overlays in rapid application
   development (jetty:run)
 + JETTY-319 improved passing of exception when webapp unavailable
 + JETTY-331 SecureRandom hangs on systems with low entropy (connectors slow to
   start)
 + JETTY-591 No server classes for jetty-web.xml
 + JETTY-604 AbstractSession.setSessionURL
 + JETTY-670 $JETTY_HOME/bin/jetty.sh not worked in Solaris, because of
   /usr/bin/which has no error-code
 + JETTY-676 ResourceHandler doesn't support HTTP HEAD requests
 + JETTY-677 GWT serialization issue
 + JETTY-680 Can't configure the ResourceCollection with maven
 + JETTY-681 JETTY-692 MultiPartFilter is slow for file uploads
 + JETTY-682 Added listeners and queue methods to cometd
 + JETTY-686 LifeCycle.Listener
 + JETTY-687 Issue with servlet-mapping in dynamic servlet invoker
 + JETTY-688 Cookie causes NumberFormatException
 + JETTY-689 processing of non-servlet related annotations
 + JETTY-690 Updated XBean dependencies to XBean version 3.4.3 and Spring
   2.0.5.
 + JETTY-696 jetty.sh restart not working
 + JETTY-698 org.eclipse.resource.JarResource.extract does not close
   JarInputStream jin
 + JETTY-699 Optimized cometd sending of 1 message to many many clients
 + JETTY-700 unit test for unread request data
 + JETTY-703 maxStopTimeMs added to QueuedThreadPool
 + JETTY-708 allow 3 scopes for jndi resources: jvm, server or webapp
 + JETTY-709 Jetty plugin's WebAppConfig configured properties gets overridden
   by AbstractJettyRunMojo even when already set
 + JETTY-710 Worked around poor implementation of File.toURL()
 + JETTY-711 DataSourceUserRealm implementation
 + JETTY-712 HttpClient does not handle request complete after response
   complete
 + JETTY-715 AJP Key size as Integer
 + JETTY-716 Fixed NPE on empty cometd message
 + JETTY-718 during ssl unwrap, return true if some bytes were read, even if
   underflow
 + JETTY-720 fix HttpExchange.waitForStatus
 + JETTY-721 Support wildcard in VirtualHosts configuration
 + JETTY-723 jetty.sh does not check if TMP already is set
 + JETTY-724 better handle EBCDIC default JVM encoding
 + JETTY-728 Improve Terracotta integration and performances
 + JETTY-730 Set SAX parse features to defaults
 + JETTY-731 DeliverListener for cometd
 + JETTY-732 Case Sensitive Basic Authentication Response Header
   Implementations
 + JETTY-733 Expose ssl connectors with xbean
 + JETTY-735 Wrong default jndi name on DataSourceUserRealm
 + JETTY-736 Client Specific cometd advice
 + JETTY-737 refactored jetty.jar into jetty, xml, security, ssl, webapp and
   deploy jars
 + JETTY-738 If jetty.sh finds a pid file is does not check to see if a process
   with that pid is still running
 + JETTY-739 Race in QueuedThreadPool
 + JETTY-741 HttpClient connects slowly due to reverse address lookup by
   InetAddress.getHostName()
 + JETTY-742 Private messages in cometd chat demo
 + JETTY-747 Handle HttpClient exceptions better
 + JETTY-755 Optimized HttpParser and buffers for few busy connections
 + JETTY-757 Unhide JAAS classes
 + JETTY-758 Update JSP to glassfish tag SJSAS-9_1_1-B51-18_Sept_2008
 + JETTY-759 Fixed JSON small negative real numbers
 + JETTY-760 Handle wildcard VirtualHost and normalize hostname in
   ContextHandlerCollection
 + JETTY-762 improved QueuedThreadPool idle death handling
 + JETTY-763 Fixed AJP13 constructor
 + JETTY-766 Ensure SystemProperties set early on jetty-maven-plugin

jetty-6.1.12.rc4 - 21 October 2008
 + JETTY-319 improved passing of exception when webapp unavailable
 + JETTY-729 Backport Terracotta integration to Jetty6.1 branch
 + JETTY-744 Backport of JETTY-741: HttpClient connects slowly due to reverse
   address lookup by InetAddress.getHostName()
 + JETTY-747 Handle exceptions better in HttpClient
 + JETTY-755 Optimized HttpParser and buffers for few busy connections
 + JETTY-758 Update JSP 2.1 to glassfish tag SJSAS-9_1_1-B51-18_Sept_2008
 + JETTY-759 Fixed JSON small negative real numbers
 + JETTY-760 Handle wildcard VirtualHost and normalize hostname in
   ContextHandlerCollection

jetty-6.1.12.rc3 - 10 October 2008
 + JETTY-241 Support for web application overlays in rapid application
   development (jetty:run)
 + JETTY-686 LifeCycle.Listener
 + JETTY-715 AJP key size
 + JETTY-716 NPE for empty cometd message
 + JETTY-718 during ssl unwrap, return true if some bytes were read, even if
   underflow
 + JETTY-720 fix HttpExchange.waitForStatus
 + JETTY-721 Support wildcard in VirtualHosts configuration
 + JETTY-722 jndi related threadlocal not cleared after deploying webapp
 + JETTY-723 jetty.sh does not check if TMP already is set
 + JETTY-725 port JETTY-708 (jndi scoping) to jetty-6
 + JETTY-730 set SAX parser features to defaults
 + JETTY-731 DeliverListener for cometd
 + JETTY-732 Case Sensitive Basic Authentication Response Header
   Implementations
 + JETTY-736 Client Specific cometd advice
 + JETTY-738 If jetty.sh finds a pid file is does not check to see if a process
   with that pid is still running
 + JETTY-739 Race in QueuedThreadPool
 + JETTY-742 Private messages in cometd chat demo

jetty-6.1.12rc2 - 12 September 2008
 + JETTY-282 Support manually-triggered reloading
 + JETTY-331 SecureRandom hangs on systems with low entropy (connectors slow to
   startup)
 + JETTY-591 No server classes for jetty-web.xml
 + JETTY-670 $JETTY_HOME/bin/jetty.sh not worked in Solaris, because of
   /usr/bin/which has no error-code
 + JETTY-671 Configure DTD does not allow <Property> children
 + JETTY-672 Utf8StringBuffer doesn't properly handle null characters (char
   with byte value 0)
 + JETTY-676 ResourceHandler doesn't support HTTP HEAD requests
 + JETTY-677 GWT serialization issue
 + JETTY-680 Can't configure the ResourceCollection with maven
 + JETTY-681 JETTY-692 MultiPartFilter is slow for file uploads
 + JETTY-682 Added listeners and queue methods to cometd
 + JETTY-683 ResourceCollection works for jsp files but does not work for
   static resources under DefaultServlet
 + JETTY-687 Issue with servlet-mapping in dynamic servlet invoker
 + JETTY-688 Cookie causes NumberFormatException
 + JETTY-696 ./jetty.sh restart not working
 + JETTY-698 org.eclipse.resource.JarResource.extract does not close
   JarInputStream jin
 + JETTY-699 Optimize cometd sending of 1 message to many many clients
 + JETTY-709 Jetty plugin's WebAppConfig configured properties gets overridden
   by AbstractJettyRunMojo even when already set
 + JETTY-710 Worked around poor implementation of File.toURL()
 + JETTY-712 HttpClient does not handle request complete after response
   complete

jetty-7.0.0pre3 - 06 August 2008
 + JETTY-30 Externalize servlet-api to own project
 + JETTY-182 Support setting explicit system classpath for jasper
   Jsr199JavaCompiler
 + JETTY-319 Get unavailable exception and added startWithUnavailable option
 + JETTY-381 JETTY-622 Multiple Web Application Source Directory
 + JETTY-442 Accessors for mimeType on ResourceHandler
 + JETTY-502 forward of an include should hide include attributes
 + JETTY-562 RewriteHandler support for virtual hosts
 + JETTY-563 JETTY-482 OpenRemoteServiceServlet for GWT1.5M2+
 + JETTY-564 Consider optionally importing org.apache.jasper.servlet
 + JETTY-571 SelectChannelConnector throws Exception on close on Windows
 + JETTY-608 Suspend/Resume/Complete request listeners
 + JETTY-621 Improved LazyList javadoc
 + JETTY-626 Null protect reading the dtd resource from classloader
 + JETTY-628 Rewrite rule for rewriting scheme
 + JETTY-629 Don't hold timeout lock during expiry call
 + JETTY-632 OSGi tags for Jetty client
 + JETTY-633 Default form encoding 8859_1 rather than utf-8
 + JETTY-635 Correctly merge request parameters when doing forward
 + JETTY-636 Separate lifeycle of jsp build
 + JETTY-637 empty date headers throw IllegalArgumentException
 + JETTY-641 JDBC Realm purge cache problem
 + JETTY-642 NPE in LdapLoginModule
 + JETTY-644 LdapLoginModule uses proper filters when searching
 + JETTY-645 Do not provide jetty-util to the webapps
 + JETTY-646 Should set Cache-Control header when sending errors to avoid
   caching
 + JETTY-647 suspended POSTs with binary data do too many resumes
 + JETTY-650 Parse "*" URI for HTTP OPTIONS request
 + JETTY-651 Release resources during destroy
 + JETTY-653 Upgrade jta api specs to more recent version
 + JETTY-654 Allow Cometd Bayeux object to be JMX manageable
 + JETTY-655 Support parsing application/x-www-form-urlencoded parameters via
   http PUT
 + JETTY-656 HttpClient defaults to async mode
 + JETTY-659 ContentExchange and missing headers in HttpClient
 + JETTY-663 AbstractDatabaseLoginModule handle not found UserInfo and userName
 + JETTY-665 Support merging class directories
 + JETTY-666 scanTargetPatterns override the values already being set by
   scanTarget
 + JETTY-667 HttpClient handles chunked content
 + JETTY-669 Http methods other than GET and POST should not have error page
   content
 + JETTY-671 Configure DTD does not allow <Property> children
 + JETTY-672 Utf8StringBuffer doesn't properly handle null characters (char
   with byte value 0)
 + JETTY-675 ServletContext.getRealPath("") returns null instead of returning
   the root dir of the webapp
 + Upgrade jsp 2.1 to SJSAS-9_1_02-B04-11_Apr_2008

jetty-6.1.12rc1 - 01 August 2008
 + JETTY-319 Get unavailable exception and added startWithUnavailable option
 + JETTY-381 JETTY-622 Multiple Web Application Source Directory
 + JETTY-442 Accessors for mimeType on ResourceHandler
 + JETTY-502 forward of an include should hide include attributes
 + JETTY-562 RewriteHandler support for virtual hosts
 + JETTY-563 GWT OpenRemoteServiceServlet GWT1.5M2+
 + JETTY-564 Consider optionally importing org.apache.jasper.servlet
 + JETTY-571 SelectChannelConnector throws Exception on close on Windows
 + JETTY-596 Proxy authorization support in HttpClient
 + JETTY-599 handle buffers consistently handle invalid index for poke
 + JETTY-603 Handle IPv6 in HttpURI
 + JETTY-605 Added optional threadpool to BayeuxService
 + JETTY-606 better writeTo impl for BIO
 + JETTY-607 Add GigaSpaces session clustering
 + JETTY-610 jetty.class.path not being interpreted
 + JETTY-613 website module now generates site-component for jetty-site
 + JETTY-614 scanner allocated hashmap on every scan
 + JETTY-623 ServletContext.getServerInfo() non compliant
 + JETTY-626 Null protect reading the dtd resource from classloader
 + JETTY-628 Rewrite rule for rewriting scheme
 + JETTY-629 Don't hold timeout lock during expiry call
 + JETTY-632 OSGi tags for Jetty client
 + JETTY-633 Default form encoding 8859_1 rather than utf-8
 + JETTY-635 Correctly merge request parameters when doing forward
 + JETTY-637 empty date headers throw IllegalArgumentException
 + JETTY-641 JDBC Realm purge cache problem
 + JETTY-642 NPE in LdapLoginModule
 + JETTY-644 LdapLoginModule uses proper filters when searching
 + JETTY-646 Should set Cache-Control header when sending errors to avoid
   caching
 + JETTY-647 suspended POSTs with binary data do too many resumes
 + JETTY-650 Parse "*" URI for HTTP OPTIONS request
 + JETTY-651 Release resources during destroy
 + JETTY-654 Allow Cometd Bayeux object to be JMX manageable
 + JETTY-655 Support parsing application/x-www-form-urlencoded parameters via
   http PUT
 + JETTY-656 HttpClient defaults to async mode
 + JETTY-657 Backport jetty-7 sslengine
 + JETTY-658 backport latest HttpClient from jetty-7 to jetty-6
 + JETTY-659 ContentExchange and missing headers in HttpClient
 + JETTY-660 Backported QoSFilter
 + JETTY-663 AbstractDatabaseLoginModule handle not found UserInfo and userName
 + JETTY-665 Support merging class directories
 + JETTY-666 scanTargetPatterns override the values already being set by
   scanTarget
 + JETTY-667 HttpClient handles chunked content
 + JETTY-669 Http methods other than GET and POST should not have error page
   content
 + Upgrade jsp 2.1 to SJSAS-9_1_02-B04-11_Apr_2008

jetty-7.0.0pre2 - 30 June 2008
 + JETTY-336 413 error for header buffer full
 + JETTY-425 race in stopping SelectManager
 + JETTY-568 Avoid freeing DirectBuffers. New locking NIO ResourceCache
 + JETTY-569 Stats for suspending requests
 + JETTY-572 Unique cometd client ID
 + JETTY-576 servlet dtds and xsds not being loaded locally
 + JETTY-578 OSGI Bundle-RequiredExcutionEnvironment set to J2SE-1.5
 + JETTY-579 OSGI resolved management and servlet.resources import error
 + JETTY-580 Fixed SSL shutdown
 + JETTY-581 ContextPath constructor
 + JETTY-582 final ISO_8859_1
 + JETTY-584 handle null contextPath
 + JETTY-587 persist sessions to database
 + JETTY-588 handle Retry in ServletException
 + JETTY-589 Added Statistics Servlet
 + JETTY-590 Digest auth domain for root context
 + JETTY-592 expired timeout callback without synchronization
 + JETTY-595 SessionHandler only deals with base request session
 + JETTY-596 proxy support in HttpClient
 + JETTY-598 Added more reliable cometd message flush option
 + JETTY-599 handle buffers consistently handle invalid index for poke
 + JETTY-603 Handle IPv6 in HttpURI
 + JETTY-605 Added optional threadpool to BayeuxService
 + JETTY-606 better writeTo impl for BIO
 + JETTY-607 Add GigaSpaces session clustering
 + JETTY-609 jetty-client improvements for http conversations
 + JETTY-610 jetty.class.path not being interpreted
 + JETTY-611 make general purpose jar scanning mechanism
 + JETTY-612 scan for web.xml fragments
 + JETTY-613 various distribution related changes
 + JETTY-614 scanner allocates hashmap on every iteration
 + JETTY-615 Replaced CDDL servlet.jar with Apache-2.0 licensed version
 + JETTY-623 ServletContext.getServerInfo() non compliant

jetty-6.1.11 - 06 June 2008
 + JETTY-336 413 error for full header buffer
 + JETTY-425 race in stopping SelectManager
 + JETTY-580 Fixed SSL shutdown
 + JETTY-581 ContextPath constructor
 + JETTY-582 final ISO_8859_1
 + JETTY-584 handle null contextPath
 + JETTY-588 handle Retry in ServletException
 + JETTY-590 Digest auth domain for root context
 + JETTY-592 expired timeout callback without synchronization
 + JETTY-595 SessionHandler only deals with base request session
 + JETTY-596 Proxy support in HttpClient
 + JETTY-598 Added more reliable cometd message flush option

jetty-6.1.10 - 20 May 2008
 + JETTY-440 allow file name patterns for jsp compilation for jspc plugin
 + JETTY-529 CNFE when deserializing Array from session resolved
 + JETTY-537 JSON handles Locales
 + JETTY-547 Shutdown SocketEndpoint output before close
 + JETTY-550 Reading 0 bytes corrupts ServletInputStream
 + JETTY-551 Upgraded to Wadi 2.0-M10
 + JETTY-556 Encode all URI fragments
 + JETTY-557 Allow ServletContext.setAttribute before start
 + JETTY-558 optional handling of X-Forwarded-For/Host/Server
 + JETTY-566 allow for non-blocking behavior in jetty maven plugin
 + JETTY-572 unique cometd client ID
 + JETTY-579 osgi fixes with management and servlet resources
 + Use QueuedThreadPool as default

jetty-7.0.0pre1 - 03 May 2008
 + JETTY-440 allow file name patterns for jsp compilation for jspc plugin
 + JETTY-529 CNFE when deserializing Array from session resolved
 + JETTY-558 optional handling of X-Forwarded-For/Host/Server
 + JETTY-559 ignore unsupported shutdownOutput
 + JETTY-566 allow for non-blocking behavior in jetty maven plugin
 + address osgi bundling issue relating to build resources
 + Allow annotations example to be built regularly, copy to contexts-available
 + Improved suspend examples
 + Make annotations example consistent with servlet 3.0
 + Refactor JNDI impl to simplify

jetty-7.0.0pre0 - 21 April 2008
 + JETTY-282 Support manually-triggered reloading by maven plugin
 + JETTY-341 100-Continues sent only after getInputStream called
 + JETTY-386 backout fix and replaced with
   ContextHandler.setCompactPath(boolean)
 + JETTY-399 update OpenRemoteServiceServlet to gwt 1.4
 + JETTY-467 allow URL rewriting to be disabled
 + JETTY-468 unique holder names for addServletWithMapping
 + JETTY-471 LDAP JAAS Realm
 + JETTY-474 Fixed case sensitivity issue with HttpFields
 + JETTY-475 AJP connector in RPMs
 + JETTY-486 Improved jetty.sh script
 + JETTY-487 Handle empty chunked request
 + JETTY-494 Client side session replication
 + JETTY-519 HttpClient does not recycle closed connection
 + JETTY-522 Add build profile for macos for setuid
 + JETTY-523 Default servlet uses ServletContext.getResource
 + JETTY-524 Don't synchronize session event listener calls
 + JETTY-525 Fixed decoding for long strings
 + JETTY-526 Fixed MMBean fields on JMX MBeans
 + JETTY-528 Factor our cookie parsing to CookieCutter
 + JETTY-530 Improved JMX MBeanContainer lifecycle
 + JETTY-531 Optional expires on MovedContextHandler
 + JETTY-532 MBean properties for QueuedThreadPool
 + JETTY-535 Fixed Bayeux server side client memory leak
 + JETTY-537 JSON handles Locales
 + JETTY-538 test harness fix for windows
 + JETTY-540 Servlet-3.0 & java5 support (work in progress)
 + JETTY-543 Atomic batch get and put of files
 + JETTY-545 Rewrite handler
 + JETTY-546 Webapp runner. All in one jar to run a webapps
 + JETTY-547 Shutdown SocketEndpoint output before close
 + JETTY-550 Reading 0 bytes corrupts ServletInputStream
 + JETTY-551 Wadi 2.0-M10
 + JETTY-553 Fixed customize override
 + JETTY-556 Encode all URI fragments
 + JETTY-557 Allow ServletContext.setAttribute before start
 + JETTY-560 Allow decoupling of jndi names in web.xml
 + Added option to dispatch to suspended requests.
 + BayeuxClient use a single connection for polling
 + Delay 100 continues until getInputStream
 + Ensure Jotm tx mgr can be found in jetty-env.xml
 + HttpClient supports pipelined request
 + Jetty-6.1.8 Changes
 + Make javax.servlet.jsp optional osgi import for jetty module
 + QueuedThreadPool default
 + Refactor of Continuation towards servlet 3.0 proposal
 + Renamed modules management and naming to jmx and jndi.
 + RetryRequest exception now extends ThreadDeath

jetty-6.1.9 - 26 March 2008
 + JETTY-399 update OpenRemoteServiceServlet to gwt 1.4
 + JETTY-471 LDAP JAAS Realm
 + JETTY-475 AJP connector in RPMs
 + JETTY-482 update to JETTY-399
 + JETTY-519 HttpClient does not recycle closed connection
 + JETTY-522 Add build profile for macos for setuid
 + JETTY-525 Fixed decoding for long strings
 + JETTY-526 Fixed MMBean fields on JMX MBeans
 + JETTY-532 MBean properties for QueuedThreadPool
 + JETTY-535 Fixed Bayeux server side client memory leak
 + JETTY-538 test harness fix for windows
 + JETTY-541 Cometd per client timeouts
 + Ensure Jotm tx mgr can be found in jetty-env.xml
 + Make javax.servlet.jsp optional osgi import for jetty module

jetty-6.1.8 - 28 February 2008
 + JETTY-350 log ssl errors on SslSocketConnector
 + JETTY-417 JETTY_LOGS environment variable not queried by jetty.sh
 + JETTY-433 ContextDeployer constructor fails unnecessarily when using a
   security manager if jetty.home not set
 + JETTY-434 ContextDeployer scanning of sub-directories should be optional
 + JETTY-481 Handle empty Bayeux response
 + JETTY-489 Improve doco on the jetty.port property for plugin
 + JETTY-490 Fixed JSONEnumConvertor
 + JETTY-491 opendocument mime types
 + JETTY-492 Null pointer in HashSSORealm
 + JETTY-493 JSON handles BigDecimals
 + JETTY-498 Improved cookie parsing
 + JETTY-507 Fixed encoding from JETTY-388 and test case
 + JETTY-508 Extensible cometd handlers
 + JETTY-509 Fixed JSONP transport for changing callback names
 + JETTY-511 jetty.sh mishandled JETTY_HOME when launched from a relative path
 + JETTY-512 add slf4j as optional to manifest
 + JETTY-513 Terracotta session replication does not work when the initial page
   on each server does not set any attributes
 + JETTY-515 Timer is missing scavenging Task in HashSessionManager
 + Add "mvn jetty:stop"
 + Added BayeuxService
 + Added JSON.Convertor and non static JSON instances
 + Added QueuedThreadPool
 + add removeHandler(Handler) method to HandlerContainer interface
 + AJP handles bad mod_jk methods
 + Allow code ranges on ErrorPageErrorHandler
 + allow sessions to be periodically persisted to disk
 + Cookie support in BayeuxClient
 + Fixed JSON negative numbers
 + further Optimizations and improvements of Cometd
 + grizzly fixed for posts
 + Improved Bayeux API
 + Improved Cometd timeout handling
 + JSON unquotes /
 + Long cache for JSON
 + Optimizations and improvements of Cometd, more pooled objects
 + Optimized QuotedStringTokenizer.quote()
 + Remove duplicate commons-logging jars and include sslengine in jboss sar

jetty-6.1.7 - 22 December 2007
 + JETTY-386 CERT-553235 backout fix and replaced with
   ContextHandler.setCompactPath(boolean)
 + JETTY-467 allow URL rewriting to be disabled
 + JETTY-468 unique holder names for addServletWithMapping
 + JETTY-474 Fixed case sensitivity issue with HttpFields
 + JETTY-486 Improved jetty.sh script
 + JETTY-487 Handle empty chunked request
 + Add "mvn jetty:stop"
 + Added BayeuxService
 + Added JSON.Convertor and non static JSON instances
 + allow sessions to be periodically persisted to disk
 + Cookie support in BayeuxClient
 + grizzly fixed for posts
 + jetty-6.1 branch created from 6.1.6 and r593 of jetty-contrib trunk
 + Optimizations and improvements of Cometd, more pooled objects
 + Update java5 patch

jetty-6.1.6 - 18 November 2007
 + JETTY-455 Optional cometd id
 + JETTY-459 Unable to deploy from Eclipse into the root context
 + JETTY-461 fixed cometd unknown channel
 + JETTY-464 typo in ErrorHandler
 + JETTY-465 System.exit() in constructor exception for MultiPartOutputStream
 + rudimentary debian packaging
 + updated grizzly connector to 1.6.1

jetty-6.1.6rc1 - 05 November 2007
 + JETTY-388 Handle utf-16 and other multibyte non-utf-8 form content
 + JETTY-409 String params that denote files changed to File
 + JETTY-438 handle trailing . in vhosts
 + JETTY-439 Fixed 100 continues clash with Connection:close
 + JETTY-443 windows bug causes Acceptor thread to die
 + JETTY-445 removed test code
 + JETTY-448 added setReuseAddress on AbstractConnector
 + JETTY-450 Bad request for response sent to server
 + JETTY-451 Concurrent modification of session during invalidate
 + JETTY-452 CERT VU#237888 Dump Servlet - prevent cross site scripting
 + JETTY-453 updated Wadi to 2.0-M7
 + JETTY-454 handle exceptions with themselves as root cause
 + JETTY-456 allow null keystore for osX
 + JETTY-457 AJP certificate chains
 + Added configuration file for capturing stderr and stdout
 + CERT VU#38616 handle single quotes in cookie names.
 + Give bayeux timer name
 + Give Terracotta session scavenger a name
 + Housekeeping on poms
 + Improved JSON parsing from Readers
 + Jetty Eclipse Plugin 1.0.1: force copy of context file on redeploy
 + Moved some impl classes from jsp-api-2.1 to jsp-2.1
 + Updated for dojo 1.0(rc) cometd
 + Upgrade jsp 2.1 to SJSAS-9_1-B58G-FCS-08_Sept_2007

jetty-6.1.6rc0 - 03 October 2007
 + JETTY-259 SystemRoot set for windows CGI
 + JETTY-311 avoid json keywords
 + JETTY-376 allow anything but CRLF in reason string
 + JETTY-398 Allow same WADI Dispatcher to be used across multiple web-app
   contexts
 + JETTY-400 consume CGI stderr
 + JETTY-402 keep HashUserRealm in sync with file
 + JETTY-403 Allow long content length for range requests
 + JETTY-404 WebAppDeployer sometimes deploys duplicate webapp
 + JETTY-405 Default date formate for reqest log
 + JETTY-407 AJP handles unknown content length
 + JETTY-413 Make rolloveroutputstream timer daemon
 + JETTY-422 Allow <Property> values to be null in config files
 + JETTY-423 Ensure javax.servlet.forward parameters are latched on first
   forward
 + JETTY-425 Handle duplicate stop calls better
 + JETTY-430 improved cometd logging
 + JETTY-431 HttpClient soTimeout
 + Add ability to persist sessions with HashSessionManager
 + Added ConcatServlet to combine javascript and css
 + Added jetty.lib system property to start.config
 + Added JPackage RPM support
 + Added JSON.Convertable
 + Adding setUsername,setGroupname to setuid and mavenizing native build
 + Add jetty.host system property
 + AJP13 Fix on chunked post
 + Allow properties files on the XmlConfiguration command line.
 + Allow scan interval to be set after Scanner started
 + Avoid FULL exception in window between blockForOutput and remote close
 + Cached user agents strings in the /org/mortbay/jetty/useragents resource
 + CVE-2007-5615 Added protection for response splitting with bad headers.
 + Ensure session is completed only when leaving context.
 + Fix cached header optimization for extra characters
 + Fix Host header for async client
 + Fix patch for java5 to include cometd module
 + Fix typo in async client onResponsetHeader method name
 + Give deployment file Scanner threads a unique name
 + Make default time format for RequestLog match NCSA default
 + Make mx4j used only if runtime uses jdk<1.5
 + Moved Grizzly to contrib
 + Prevent infinite loop on stopping with temp dir
 + Removal of unneeded dependencies from management, maven-plugin, naming &
   plus poms
 + SetUID option to support setgid
 + Tweak OSGi manifests to remove unneeded imports
 + Updated README, test index.html file and jetty-plus.xml file
 + Update jasper2.1 to tag SJSAS-9_1-B58C-FCS-22_Aug_2007
 + Update terracotta to 2.4.1 and exclude ssl classes
 + Use terracotta repo for build; make jetty a terracotta module
 + UTF-8 for bayeux client

jetty-6.1.5 - 19 July 2007
 + JETTY-392 updated LikeJettyXml example
 + Fixed GzipFilter for dispatchers
 + Fixed reset of reason
 + Upgrade to Jasper 2.1 tag SJSAS-9_1-B50G-BETA3-27_June_2007

jetty-6.1.5rc0 - 15 July 0200
 + JETTY-253 Improved graceful shutdown
 + JETTY-373 Stop all dependent lifecycles
 + JETTY-374 HttpTesters handles large requests/responses
 + JETTY-375 IllegalStateException when committed
 + JETTY-376 allow spaces in reason string
 + JETTY-377 allow sessions to be wrapped with
   AbstractSesssionManager.SessionIf
 + JETTY-378 handle JVMs with non ISO/UTF default encodings
 + JETTY-380 handle pipelines of more than 4 requests
 + JETTY-385 EncodeURL for new sessions from dispatch
 + JETTY-386 Allow // in file resources
 + Added GzipFilter and UserAgentFilter
 + Dispatch SslEngine expiry (non atomic)
 + Improved Request log configuration options
 + make jetty plus example webapps use ContextDeployer
 + make OSGi manifests for jetty jars
 + Make SLF4JLog impl public, add mbean descriptors
 + Protect SslSelectChannelConnector from exceptions during close
 + remove call to open connectors in jetty.xml
 + SetUID option to only open connectors before setUID.
 + SPR-3682 - dont hide forward attr in include.
 + update links on website
 + update terracotta configs for tc 2.4 stable1
 + update terracotta session clustering to terracotta 2.4
 + Upgrade to Jasper 2.1 tag SJSAS-9_1-B50G-BETA3-27_June_2007

jetty-6.1.4 - 15 June 2007
 + JETTY-370 ensure idleTimeout<=0 means connections never expire
 + JETTY-371 Fixed chunked HEAD response
 + JETTY-372 make test for cookie caching more rigorous
 + fixed early open() call in NIO connectors

jetty-6.1.4rc1 - 10 June 2007
 + JETTY-310 better exception when no filter file for cometd servlet
 + JETTY-323 handle htaccess without a user realm
 + JETTY-346 add wildcard support to extra scan targets for maven plugin
 + JETTY-355 extensible SslSelectChannelConnector
 + JETTY-357 cleaned up ssl buffering
 + JETTY-360 allow connectors, userRealms to be added from a <jettyConfig> for
   maven plugin
 + JETTY-361 prevent url encoding of dir listings for non-link text
 + JETTY-362 More object locks
 + JETTY-365 make needClientAuth work on SslSelectChannelConnector
 + JETTY-366 JETTY-368 Improved bayeux disconnect
 + async client improvements
 + fixed handling of large streamed files
 + Fixed synchronization conflict SslSelectChannel and SelectChannel
 + moved documentation for jetty and jspc maven plugins to wiki
 + Optional static content cache
 + Work around IBM JVM socket close issue

jetty-6.1.4rc0 - 01 June 2007
 + JETTY-257 fixed comet cross domain
 + JETTY-309 fix applied to sslEngine
 + JETTY-317 rollback inclusion of cometd jar for maven plugin
 + JETTY-318 Prevent meta channels being created
 + JETTY-330 Allow dependencies with scope provided for jspc plugin
 + JETTY-335 SslEngine overflow fix
 + JETTY-337 deprecated get/setCipherSuites and added
   get/setExcludeCipherSuites
 + JETTY-338 protect isMoreInBuffer from destroy
 + JETTY-339 MultiPartFiler deletes temp files on IOException
 + JETTY-340 FormAuthentication works with null response
 + JETTY-344 gready fill in ByteArrayBuffer.readFrom
 + JETTY-345 fixed lost content with blocked NIO
 + JETTY-347 Fixed type util init
 + JETTY-352 Object locks
 + Add (commented out) jspc precompile to test-webapp
 + Add ability to run cometd webapps to maven plugin
 + Add slf4j-api for upgraded version
 + Allow XmlConfiguration properties to be configured
 + Change scope of fields for Session
 + Delay ssl handshake until after dispatch in sslSocketConnector
 + fixed JSP close handling
 + fixed waiting continuation reset
 + improved date header handling
 + Optional send Date header. Server.setSendDateHeader(boolean)
 + Reorganized import of contrib modules
 + Set so_timeout during ssl handshake as an option on SslSocketConnector
 + Unified JMX configuration
 + Updated junit to 3.8.2
 + Updated slf4j version to 1.3.1
 + update etc/jetty-ssl.xml with new handshake timeout setting

jetty-6.1.3 - 04 May 2007
 + JETTY-309 don't clear writable status until dispatch
 + JETTY-315 suppressed warning
 + JETTY-322 AJP13 cping and keep alive
 + Handle CRLF for content in header optimization

jetty-6.1.2 - 01 May 2007
 + JETTY-322 fix ajp cpong response and close handling
 + JETTY-324 fix ant plugin
 + JETTY-328 updated jboss
 + Added static member definition in WadiSessionManager
 + Fixed session invalidation error in WadiSessionManager
 + Improved unavailabile handling
 + sendError resets output state
 + Updated Wadi to version 2.0-M3

jetty-6.1.2rc5 - 24 April 2007
 + JETTY-305 delayed connection destroy
 + JETTY-309 handle close in multivalue connection fields
 + JETTY-314 fix for possible NPE in Request.isRequestedSessionIdValid
 + Allow jsp-file to be / or /*
 + removed some compile warnings
 + set default keystore for SslSocketConnector

jetty-6.1.2rc4 - 19 April 2007
 + JETTY-294 Fixed authentication reset
 + JETTY-299 handle win32 paths for object naming
 + JETTY-300 removed synchronized on dispatch
 + JETTY-302 correctly parse quoted content encodings
 + JETTY-303 fixed dual reset of generator
 + JETTY-304 Fixed authentication reset

jetty-6.1.2rc3 - 16 April 2007
 + JETTY-283 Parse 206 and 304 responses in client
 + JETTY-285 enable jndi for mvn jetty:run-war and jetty:run-exploded
 + JETTY-289 fixed javax.net.ssl.SSLException on binary file upload
 + JETTY-292 Fixed error page handler error pages
 + JETTY-293 fixed NPE on fast init
 + JETTY-294 Response.reset() resets headers as well as content
 + JETTY-295 Optional support of authenticated welcome files
 + JETTY-296 Close direct content inputstreams
 + JETTY-297 Recreate tmp dir on stop/start
 + JETTY-298 Names in JMX ObjectNames for context, servlets and filters
 + AJP redirects https requests correctly
 + Fixed writes of unencoded char arrays.
 + Improved performance and exclusions for TLD scanning
 + Improvements to allow simple setting of Cache-Control headers
 + MBean properties assume writeable unless marked RO
 + refactor of SessionManager and SessionIdManager for clustering

jetty-6.1.2rc2 - 27 March 2007
 + JETTY-125 maven plugin: ensure test dependencies on classpath for
   <useTestClasspath>
 + JETTY-246 path encode cookies rather than quote
 + JETTY-254 prevent close of jar entry by bad JVMs
 + JETTY-256 fixed isResumed and work around JVM bug
 + JETTY-258 duplicate log message in ServletHandler
 + JETTY-260 Close connector before stop
 + JETTY-262 Allow acceptor thread priority to be adjusted
 + JETTY-263 Added implementation for authorizationType Packets
 + JETTY-265 Only quote cookie values if needed
 + JETTY-266 Fix deadlock with shutdown
 + JETTY-271 ResourceHandler uses resource for MimeType mapping
 + JETTY-272 Activate and Passivate events for sessions
 + JETTY-274 Improve flushing at end of request for blocking
 + JETTY-276 Partial fix for reset/close race
 + JETTY-277 Improved ContextHandlerCollection
 + JETTY-278 Session invalidation delay until no requests
 + JETTY-280 Fixed deadlock with two flushing threads
 + JETTY-284 Fixed stop connector race
 + JETTY-286 isIntegral and isConfidential methods overridden in
   SslSelectChannelConnector
 + Added RestFilter for PUT and DELETE from Aleksi Kallio
 + AJP13 CPING request and CPONG response implemented
 + AJP13 remoteUser, contextPath, servletPath requests implemented
 + AJP13 Shutdown Request from peer implemented
 + Change some JNDI logging to debug level instead of info
 + Enable the SharedStoreContextualiser for the WadiSessionManager(Database
   store for clustering)
 + Make annotations work for maven plugin
 + Optimized multi threaded init on startup servlets
 + Refactor Scanner to increase code reuse with maven/ant plugins
 + Removed unneeded specialized TagLibConfiguration class from maven plugin
 + Update jasper to glassfish tag SJSAS-9_1-B39-RC-14_Mar_2007

jetty-6.1.2rc1 - 08 March 2007
 + JETTY-157 make CGI handle binary data
 + JETTY-175 JDBCUserRealm use getInt instead of getObject
 + JETTY-188 Use timer for session scavaging
 + JETTY-235 default realm name
 + JETTY-242 fix race condition with scavenging sessions when stopping
 + JETTY-243 FULL
 + JETTY-244 Fixed UTF-8 buffer overflow
 + JETTY-245 Client API improvements
 + JETTY-246 spaces in cookies
 + JETTY-248 setContentLength after content written
 + JETTY-250 protect attribute enumerations from modification
 + JETTY-252 Fixed stats handling of close connection
 + JETTY-254 prevent close of jar file by bad JVMs
 + add ajp connector jar to jetty-jboss sar
 + Added option to allow null pathInfo within context
 + Added support for lowResourcesIdleTime to SelectChannelConnector
 + BoundedThreadPool queues rather than blocks excess jobs.
 + call preDestroy() after servlet/filter destroy()
 + Ensure jetty/jboss uses servlet-spec classloading order
 + Fix constructor for Constraint to detect wildcard role
 + fix Dump servlet to handle primitive array types
 + handle comma separated values for the Connection: header
 + Improved Context setters for wadi support
 + Improved handling of early close in AJP
 + Support null pathInfo option for webservices deployed to jetty/jboss
 + TagLibConfiguration uses resource input stream
 + Workaround to call SecurityAssocation.clear() for jboss webservices calls to
   ejbs

jetty-6.1.2rc0 - 15 February 2007
 + JETTY-223 Fix disassociate of UserPrincipal on dispatches
 + JETTY-226 Fixed SSLEngine close issue
 + JETTY-232 Fixed use of override web.xml
 + JETTY-236 Buffer leak
 + JETTY-237 AJPParser Buffer Data Handling
 + JETTY-238 prevent form truncation
 + Coma separated cookies
 + Cometd timeout clients
 + Patches from sybase for ClientCertAuthenticator

jetty-6.1.2pre1 - 05 February 2007
 + JETTY-224 run build up to process-test before invoking jetty:run
 + Added error handling for incorrect keystore/truststore password in
   SslSelectChannelConnector
 + added win32service to standard build
 + allow ResourceHandler to use resource base from an enclosing ContextHandler
 + fixed bug with virtual host handling in ContextHandlerCollection
 + refactored cometd to be continuation independent

jetty-6.1.2pre0 - 01 February 2007
 + JETTY-213 request.isUserInRole(String) fixed
 + JETTY-215 exclude more transitive dependencies from tomcat jars for jsp-2.0
 + JETTY-216 handle AJP packet fragmentation
 + JETTY-218 handle AJP ssl key size and integer
 + JETTY-219 fixed trailing encoded chars in cookies
 + JETTY-220 fixed AJP content
 + JETTY-222 fix problem parsing faces-config.xml
 + Added cometd jsonp transport from aabeling
 + Added terracotta cluster support for cometd
 + add support for Annotations in servlet, filter and listener sources
 + enable SslSelectChannelConnector to modify the SslEngine's client
   authentication settings
 + Fixed 1.4 method in jetty plus
 + Fixed generation of errors during jsp compilation for jsp-2.1
 + handle virtual hosts in ContextHandlerCollection
 + improved writer buffering
 + moved JSON parser to util to support reuse

jetty-6.1.1 - 15 January 2007

jetty-6.1.1rc1 - 12 January 2007
 + JETTY-210 Build jsp-api-2.0 for java 1.4
 + Use timers for Rollover logs and scanner

jetty-6.1.1rc0 - 10 January 2007
 + JETTY-209 Added ServletTester.createSocketConnector
 + JETTY-210 Build servlet-api-2.5 for java 1.4
 + JETTY-211 fixed jboss build
 + CGI servlet fails without exception
 + ensure response headers on AjaxFilter messsages turn off caching
 + extras/win32service download only if no JavaServiceWrapper exist
 + Fixed unpacking WAR
 + MultiPartFilter deleteFiles option
 + simplified chat demo
 + start webapps on deployment with jboss, use isDistributed() method from
   WebAppContext

jetty-6.1.0 - 09 January 2007
 + Fixed unpacking WAR

jetty-6.1.0 - 05 January 2007
 + JETTY-206 fixed AJP getServerPort and getRemotePort
 + Added extras/win32service
 + Added WebAppContext.setCopyWebDir to avoid JVM jar caching issues.
 + GERONIMO-2677 refactor of session id handling for clustering
 + Improved config of java5 threadpool
 + Protect context deployer from Errors
 + ServletTester sets content length

jetty-6.1.0rc3 - 02 January 2007
 + JETTY-195 fixed ajp ssl_cert handling
 + JETTY-197 fixed getRemoteHost
 + JETTY-203 initialize ServletHandler if no Context instance
 + JETTY-204 setuid fix
 + extras/servlet-tester
 + implement resource injection and lifecycle callbacks declared in web.xml
 + setLocale does not use default content type
 + Use standard releases of servlet and jsp APIs.

jetty-6.1.0rc2 - 20 December 2006
 + JETTY-167 cometd refactor
 + JETTY-194 doubles slashes are significant in URIs
 + JETTY-201 make run-as work for both web container and ejb container in jboss
 + AJP13Parser, throw IllegalStateException on unimplemented AJP13 Requests
 + ContextHandlerCollection is noop with no handlers
 + ensure classpath passed to jspc contains file paths not urls
 + ensure com.sun.el.Messages.properties included in jsp-2.1 jar
 + ensure servlets initialized if only using ServletHandler
 + Jetty-197 AJP13 getRemoteHost()
 + Refactored AbstractSessionManager for ehcache
 + remove code to remove SecurityHandler if no constraints present

jetty-6.1.0rc1 - 14 December 2006
 + JETTY-193 MailSessionReference without authentication
 + JETTY-199 newClassPathResource
 + added cache session manager(pre-alpha)
 + ensure unique name for ServletHolder instances
 + simplified idle timeout handling

jetty-6.1.0rc0 - 08 December 2006
 + JETTY-123 fix improved
 + JETTY-181 Allow injection of a java:comp Context
 + JETTY-182 Optionally set JSP classpath initparameter
 + JETTY-184 cometd connect non blocking
 + JETTY-185 tmp filename generation
 + JETTY-189 ProxyConnection
 + 403 for BASIC authorization failure
 + Added extras/gwt
 + Added org.mortbay.thread.concurrent.ThreadPool
 + Added spring ejb3 demo example
 + DefaultHandler links virtual hosts.
 + Dispatcher does not protect javax.servlet attributes
 + Fixed cachesize on invalidate
 + Fixed idle timeout
 + flush if content-length written
 + forward query attribute fix
 + Handle request content encodings
 + null for unknown named dispatches
 + Optimization of writers
 + ServletHandler allows non REQUEST exceptions to propogate
 + Servlet role ref
 + session attribute listener
 + Support for RFC2518 102-processing response
 + TCK fixes from Sybase:
 + update jasper to glassfish SJSAS-9_1-B27-EA-07_Dec_2006

jetty-6.1.0pre3 - 22 November 2006
 + JETTY-154 Cookies are double quotes only
 + JETTY-180 XBean support for context deploy
 + CVE-2006-6969 Upgraded session ID generation to use SecureRandom
 + Expose isResumed on Continuations
 + fixed NIO endpoint flush. Avoid duplicate sends
 + Refactored AJP generator
 + Support TLS_DHE_RSA_WITH_AES_256_CBC_SHA
 + updated glassfish jasper to tag SJSAS-9_1-B25-EA-08_Nov_2006

jetty-6.0.2 - 22 November 2006
 + JETTY-118 ignore extra content after close
 + JETTY-119 cleanedup Security optimizatoin
 + JETTY-123 handle windows UNC paths
 + JETTY-126 handle content > Integer.MAX_VALUE
 + JETTY-129 ServletContextListeners called after servlets are initialized
 + JETTY-151 Idle timeout only applies to blocking operations
 + JETTY-154 Cookies are double quotes only
 + JETTY-171 Fixed filter mapping
 + JETTY-172 use getName() instead of toString
 + JETTY-173 restore servletpath after dispatch
 + (re)make JAAS classes available to webapp classloader
 + add <Property> replacement in jetty xml config files
 + Added concept of bufferred endpoint
 + Added conversion Object -> ObjectName for the result of method calls made on
   MBeans
 + Added DataFilter configuration to cometd
 + added examples/test-jaas-webapp
 + Added extraClassPath to WebAppContext
 + Added hierarchical destroy of mbeans
 + Added ID constructor to AbstractSessionManager.Session
 + added isStopped() in LifeCycle and AbstractLifeCycle
 + Added override descriptor for deployment of RO webapps
 + Allow session cookie to be refreshed
 + alternate optimizations of writer (use -Dbuffer.writers=true)
 + Apply queryEncoding to getQueryString
 + CGI example in test webapp
 + change examples/test-jndi-webapp so it can be regularly built
 + Default soLinger is -1 (disabled)
 + ensure "" returned for ServletContext.getContextPath() for root context
 + ensure sessions nulled out on request recycle; ensure session null after
   invalidate
 + ensure setContextPath() works when invoked from jetty-web.xml
 + fixed NIO endpoint flush. Avoid duplicate sends
 + Fixed NPE in bio.SocketEndPoint.getRemoteAddr()
 + Fixed resource cache flushing
 + Fixed tld parsing for maven plugin
 + HttpGenerator can generate requests
 + Improved *-mbean.properties files and specialized some MBean
 + Major refactor of SelectChannel EndPoint for client selector
 + make .tag files work in packed wars
 + Moved all modules updates from 6.1pre2 to 6.0
 + Plugin shutdown context before stopping it.
 + Refactored session lifecycle and additional tests
 + release resource lookup in Default servlet
 + Reverted UnixCrypt to use coersions (that effected results)
 + Session IDs can change worker ID
 + Simplified ResourceCache and Default servlet
 + SocketConnector closes all connections in doStop
 + Support TLS_DHE_RSA_WITH_AES_256_CBC_SHA
 + updated glassfish jasper to tag SJSAS-9_1-B25-EA-08_Nov_2006
 + Upgraded session ID generation to use SecureRandom

jetty-5.1.14 - 09 August 2007
 + JETTY-155 force close with content length
 + JETTY-369 failed state in Container
 + patched with correct version

jetty-5.1.13
 + Sourceforge 1648335: problem setting version for AJP13

jetty-5.1.12 - 22 November 2006
 + JETTY-154 Cookies ignore single quotes
 + Added support for TLS_DHE_RSA_WITH_AES_256_CBC_SHA
 + AJP protected against bad requests from mod_jk
 + Quote single quotes in cookies
 + Upgraded session ID generation to use SecureRandom

jetty-4.2.27 - 22 November 2006
 + AJP protected against bad requests from mod_jk
 + Upgraded session ID generation to use SecureRandom

jetty-6.1.0pre2 - 20 November 2006
 + Added extraClassPath to WebAppContext
 + Clean up jboss module licensing
 + Fixed resource cache flushing

jetty-6.1.0pre1 - 19 November 2006
 + JETTY-151 Idle timeout only applies to blocking operations
 + JETTY-171 Fixed filter mapping
 + JETTY-172 use getName() instead of toString
 + JETTY-173 restore servletpath after dispatch
 + Added extras/jboss
 + Added hierarchical destroy of mbeans
 + Added override descriptor for deployment of RO webapps
 + alternate optimizations of writer (use -Dbuffer.writers=true)
 + Fixed NPE in bio.SocketEndPoint.getRemoteAddr()
 + Major refactor of SelectChannel EndPoint for client selector
 + release resource lookup in Default servlet
 + Reverted UnixCrypt to use coersions (that effected results)
 + Simplified ResourceCache and Default servlet
 + Use ContextDeployer as main deployer in jetty.xml

jetty-6.1.0pre0 - 21 October 2006
 + JETTY-112 ContextHandler checks if started
 + JETTY-113 support optional query char encoding on requests
 + JETTY-114 removed utf8 characters from code
 + JETTY-115 Fixed addHeader
 + JETTY-118 ignore extra content after close
 + JETTY-119 cleanedup Security optimizatoin
 + JETTY-121 init not called on externally constructed servlets
 + JETTY-123 handle windows UNC paths
 + JETTY-124 always initialize filter caches
 + JETTY-126 handle content > Integer.MAX_VALUE
 + JETTY-129 ServletContextListeners called after servlets are initialized
 + (re)make JAAS classes available to webapp classloader
 + add <Property> replacement in jetty xml config files
 + add a maven-jetty-jspc-plugin to do jspc precompilation
 + added cometd chat demo
 + Added concept of bufferred endpoint
 + Added conversion Object -> ObjectName for the result of method calls made on
   MBeans
 + Added DataFilter configuration to cometd
 + added examples/test-jaas-webapp
 + Added extras/setuid to support start as root
 + Added ID constructor to AbstractSessionManager.Session
 + added isStopped() in LifeCycle and AbstractLifeCycle
 + add hot deployment capability
 + AJP Connector
 + Allow session cookie to be refreshed
 + Apply queryEncoding to getQueryString
 + CGI example in test webapp
 + change examples/test-jndi-webapp so it can be regularly built
 + Default soLinger is -1 (disabled)
 + ensure "" returned for ServletContext.getContextPath() for root context
 + ensure sessions nulled out on request recycle; ensure session null after
   invalidate
 + ensure setContextPath() works when invoked from jetty-web.xml
 + Factored ErrorPageErrorHandler out of WebAppContext
 + fixed ClassCastException in JAASUserRealm.setRoleClassNames(String[])
 + fixed isUserInRole checking for JAASUserRealm
 + Fixed tld parsing for maven plugin
 + HttpGenerator can generate requests
 + Improved *-mbean.properties files and specialized some MBean
 + Improved charset handling in URLs
 + JETYY-120 SelectChannelConnector closes all connections on stop
 + make .tag files work in packed wars
 + minor optimization of bytes to UTF8 strings
 + Plugin shutdown context before stopping it.
 + Ported HtAccessHandler
 + Refactored ErrorHandler to avoid statics
 + Refactored session lifecycle and additional tests
 + Session IDs can change worker ID
 + SocketConnector closes all connections in doStop
 + Start of a client API
 + Transforming classloader does not transform resources.

jetty-5.1.11 - 08 October 2006
 + Default servlet only uses setContentLength on wrapped responses
 + Fixed AJP chunk header (1507377)
 + Fixed AJP handling of certificate length (1494939)
 + fixed ByteBufferOutputStream capacity calculation
 + Fixed order of destruction event calls
 + Fix to HttpOutputStream from M.Traverso

jetty-4.2.26 - 08 October 2006
 + Backport of AJP fixes

jetty-6.0.1 - 24 September 2006
 + JETTY-112 ContextHandler checks if started
 + JETTY-113 support optional query char encoding on requests
 + JETTY-114 removed utf8 characters from code
 + JETTY-115 Fixed addHeader
 + JETTY-121 init not called on externally constructed servlets
 + JETTY-124 always initialize filter caches
 + Factored ErrorPageErrorHandler out of WebAppContext
 + fixed ClassCastException in JAASUserRealm.setRoleClassNames(String[])
 + fixed isUserInRole checking for JAASUserRealm
 + Improved charset handling in URLs
 + JETYY-120 SelectChannelConnector closes all connections on stop
 + minor optimization of bytes to UTF8 strings
 + Refactored ErrorHandler to avoid statics

jetty-6.0.0 - 10 September 2006
 + Conveniance builder methods for listeners and filters
 + Plugin shutdown context before stopping it.
 + SocketConnector closes all connections in doStop
 + Transforming classloader does not transform resources.

jetty-6.0.0rc4 - 05 September 2006
 + JETTY-107 Poor cast in SessionDump demo
 + bind jetty-env.xml entries to java:comp/env
 + Set charset on error pages

jetty-6.0.0rc3 - 01 September 2006
 + JETTY-68 Complete request after sendRedirect
 + JETTY-104 (raised glassfish ISSUE-1044) hide JSP forced path attribute
 + Avoid double error handling of Bad requests
 + don't warn for content length on head requests
 + JETTY-103
 + Less verbose handling of BadResources from bad URLs
 + Move MailSessionReference to org.mortbay.naming.factories
 + pulled 6.0.0 branch
 + Transferred the sslengine patch from the patches directory to extras

jetty-6.0.0rc2 - 25 August 2006
 + added org.apache.commons.logging package to system classes that can't be
   overridden by a webapp classloader
 + Destroy HttpConnection to improve buffer pooling
 + Direct buffer useage is optional
 + Fixed NPE when no resource cache
 + Moved more utility packagtes to the util jar
 + mvn -Djetty.port=x jetty:run uses port number given for the default
   connector
 + Refactored WebXmlConfiguration to allow custom web.xml resource
 + Timestamp in StdErrLog
 + use mvn -Dslf4j=false jetty:run to disable use of slf4j logging with
   jdk1.4/jsp2.0

jetty-6.0.0rc1 - 16 August 2006
 + JETTY-85 JETTY-86 (TrustManager and SecureRandom are now configurable;
   better handling of null/default values)
 + add <requestLog> config param to jetty plugin
 + added modules/spring with XmlBeanFactory configuration
 + Added simple ResourceHandler and FileServer example
 + added start of cometd implementation (JSON only)
 + added start of grizzly connector
 + Added TransformingWebAppClassLoader for spring 2.0 byte code modification
   support
 + Allow direct filling of buffers for uncached static content.
 + Change path mapping so that a path spec of /foo/* does not match /foo.bar :
   JETTY-88
 + -DSTOP.PORT must be specified.
 + fixed bug that caused Response.setStatus to ignore the provided message
 + Fixed FD leak for bad TCP acks. JETTY-63
 + JETTY-87
 + JETTY-90
 + JETTY-91
 + moved optional modules to extras
 + parse jsp-property-group in web.xml for additional JSP servlet mappings
 + protected setContentType from being set during include
 + refactored resource cache
 + removed org.mortbay. from context system classes configuration
 + removed support for lowResources from SelectChannelConnector
 + Support for binding References and Referenceables and javax.mail.Sessions in
   JNDI

jetty-6.0.0rc0 - 07 July 2006
 + add ability to have a lib/ext dir from which to recursively add all jars and
   zips to the classpath
 + Added 8 random letters&digits to Jetty-generated tmp work dir name to ensure
   uniqueness
 + added html module from jetty 5 - but deprecated until maintainer found
 + Added maximum limit to filter chain cache.
 + added setters and getters on SessionManager API for session related config:
   cookie name, url parameter name, domain, max age and path.
 + added StatisticsHandler and statistics on Connector.
 + Added WebAppContextClassLoader.newInstance to better support exensible
   loaders.
 + allow <key> or <name> in <systemProperty> for plugin
 + changed ServletContext.getResourcePaths()  to not return paths containing
   double slashes
 + change name of generated tmp directory to be
   "Jetty_"+host+"_"+port+"_"+contextpath+"_"+virtualhost
 + change prefix from "jetty6" to just "jetty" for plugin: eg is now mvn
   jetty:run
 + Cleaned up idle expiry.
 + ContextHandlerCollection addContext and setContextClass
 + Discard excess bytes in header buffer if connection is closing
 + Do not wrap EofException with EofException
 + ensure explicitly set tmp directory called "work" is not deleted on exit
 + Ensure mvn clean cleans the build
 + ensure war is only unpacked if war is newer than "work" directory
 + fixed classesDirectory param for maven plugin to be configurable
 + fixed HttpGenerator convertion of non UTF-8: JETTY-82
 + immutable getParameterMap()
 + patch to allow Jetty to use JSP2.1 from Glassfish instead of Jasper from
   Tomcat
 + refactor HttpChannelEndPoint in preparation for SslEngine
 + reverse order for destroy event listeners
 + simplified jetty.xml with new constructor injections
 + Simplified Servlet Context API
 + Simplify runtime resolution of JSP library for plugin
 + Ssl algorithm taken from system property
 + support <load-on-startup> for SingleThreadModel
 + support graceful shutdown
 + Threadpool does not need to be a LifeCycle
 + Updated javax code from
   http://svn.apache.org/repos/asf/tomcat/tc6.0.x/trunk/java/javax@417727

jetty-6.0.0beta17 - 01 June 2006
 + Added clover reports and enough tests to get >50% coverage
 + Added config to disable file memory mapped buffers for windows
 + Added Request.isHandled()
 + BoundedThreadPool.doStop waits for threads to complete
 + Connector lowResourceMaxIdleTime  implemented.
 + ContextHandler.setConnectors replace setHosts
 + Default servlet checks for aliases resources
 + don't reset headers during forward
 + Fixed IE SSL issue.
 + Flush will flush all bytes rather than just some.
 + Implemented runAs on servlets
 + Protected WEB-INF and META-INF
 + Recovered repository from Codehaus crash
 + Refactored Synchronization of SelectChannelConnector

jetty-6.0.0beta16 - 12 May 2006
 + remove a couple of System.err.printlns
 + replace backwards compativle API in UrlEncoded

jetty-6.0.0beta15 - 11 May 2006
 + Added <scanTargets> parameter to allow other locations to scan for plugin
 + Added automatic scan of all WEB-INF/jetty-*.xml files for plugin
 + Added embedded examples
 + Added Server attribute org.mortbay.jetty.Request.maxFormContentSize
 + Added taglib resources to 2.1 jsp api jar
 + Added ThrottlingFilter and fixed race in Continuations
 + Added --version to start.jar
 + ContextHandler.setContextPath can be called after start.
 + don't accept partial authority in request line.
 + enforce 204 and 304 have no content
 + Fixed handling of params after forward
 + Improved HttpException
 + improved MBeanContainer object removal
 + improved MBean names
 + improved support for java5 jconsole
 + Major refactor to simplify Server and handler hierarchy
 + Moved more resources to resources
 + readded BoundedThreadPool shrinking (and then fixed resulting deadlock)
 + removed SelectBlockingChannelConnector (unmaintained)
 + Renamed NotFoundHandler to DefaultHandler
 + Reset of timer task clears expiry
 + Session scavenger threads from threadpool
 + setSendServerVersion method added to Server to control sending of Server:
   http header
 + Simplified DefaultServlet static content buffering
 + Thread names include URI if debug set

jetty-6.0.0beta14 - 09 April 2006
 + added configurability for webdefault.xml in maven plugin
 + Added Jasper 2.1 as jesper (jasper without JCL)
 + added jetty-util.jar module
 + Added JSP 2.1 APIs from apache
 + added ProxyServlet
 + added reset to Continuation
 + added support for stopping jetty using "java -jar start.jar --stop"
 + adding InvokerServlet
 + Change tmp dir of plugin to work to be in line with jetty convention
 + fixed forward bug (treated as include)
 + fixed HttpField iterator
 + fixed priority of port from url over host header
 + ignore dirs and files that don't exist in plugin scanner
 + implemented request.isUserInRole
 + improved contentType handling and test harness
 + Modify plugin to select JSP impl at runtime
 + moved test webapps to examples directory
 + securityHandler removed if not used.
 + Started readding logging to jesper using jdk logging
 + stop JDBCUserRealm coercing all credentials to String
 + Use start.config to select which JSP impl at runtime based on jdk version

jetty-6.0.0beta12 - 16 March 2006
 + Added JSP2.0 demos to test webapp
 + Added provider support to SslListener
 + Fixed error handling in error page
 + Fixed JettyPlus for root contexts
 + Fixed maven plugin JNDI for redeploys
 + Fixed tld discovery for plugin (search dependencies)
 + Log ERROR for runtimeExceptions
 + Upgraded jasper to 5.5.15

jetty-6.0.0beta11 - 14 March 2006
 + Added HttpURI and improved UTF-8 parsing.
 + added JAAS
 + added missing Configurations for maven plugin
 + added patch to use joda-time
 + added webapp-specific JNDI entries
 + fixed ; decoding in URIs
 + fixed FORM authentication
 + moved dtd and xsd to standard javax location
 + refactored configuration files and start()
 + refactored session ID management
 + refactored writers and improved UTF-8 generation.

jetty-6.0.0beta10 - 25 February 2006
 + added getLocalPort() to connector
 + Added support for java:comp/env
 + Added support for pluggable transaction manager
 + Additional accessors for request logging
 + Fixed content-type for range requests
 + Fixed default servlet handling of includes
 + Fix for myfaces and include with close
 + Fix for sf1435795 30sec delay from c taylor
 + Fix http://jira.codehaus.org/browse/JETTY-6. hi byte reader
 + Fix sf1431936 don't chunk the chunk
 + Forward masks include attributes and vice versa
 + Updates javax to MR2 release

jetty-6.0.0beta9 - 09 February 2006
 + Added CGI servlet.
 + Added request log.
 + Added TLD tag listener handling.
 + Continuation cleanup
 + Fixed dispatch of wrapped requests.
 + Fixed double flush of short content.
 + fixed setLocale bug sf1426940
 + Fixed unraw decoding of query string
 + Force a tempdir to be set.
 + Force jasper scratch dir.
 + PathMap for direct context mapping.
 + Refactored chat demo and upgraded prototype.js

jetty-6.0.0beta8 - 24 January 2006
 + conveniance addHandler removeHandler methods
 + fixed bug in overloaded write method on HttpConnection (reported against
   Tapestry4.0)
 + fixed dispatch of new session problem. sf:1407090
 + Handle pipeline requests without hangs
 + hid org.apache.commons.logging and org.slf4j packages from webapp
 + improve buffer return mechanism.
 + improved caching of content types
 + maven-jetty6-plugin: ensure compile is done before invoking jetty
 + maven-jetty6-plugin: support all types of artifact dependencies
 + maven-jetty6-plugin stopped transitive inclusion of log4j and
   commons-logging from commons-el for jasper
 + patch to remove spurious ; in HttpFields
 + reinstated rfc2616 test harness
 + Removed queue from thread pool.

jetty-6.0.0Beta7
 + Faster header name lookup
 + Fixed infinite loop with chunk handling
 + maven-jetty6-plugin added tmpDirectory property
 + maven-jetty6-plugin stopped throwing an error if there is no target/classes
   directory
 + null dispatch attributes not in names
 + reduced info verbosity
 + removed singleton Container

jetty-6.0.0Beta6
 + Fixed issue with blocking reads
 + Fixed issue with unknown headers
 + optimizations

jetty-6.0.0Beta5
 + Added management module for mbeans
 + Fixed writer char[] creations
 + Moved to SVN

jetty-6.0.0Beta4
 + CVE-2006-2758 Fixed JSP visibility security issue.
 + Improved jetty-web.xml access to org.mortbay classes.
 + Jasper 5.5.12
 + System property support in plugin

jetty-6.0.0Beta3
 + Fixed classloader issue with server classes
 + Fixed error in block read
 + Named dispatch.

jetty-6.0.0Beta2
 + Improved buffer return
 + Improved reuse of HttpField values and cookies.
 + loosely coupled with JSP servlet
 + loosely coupled with SLF4J
 + merged util jar back into jetty jar
 + Simpler continuation API

jetty-6.0.0Beta1
 + Error pages
 + Implemented all listeners
 + maven2 plugin
 + Multiple select sets
 + refactored start/stop
 + Servlet 2.5 API
 + shutdown hook
 + SSL connector
 + Virtual hosts

jetty-6.0.0Beta0
 + Dispatcher parameters
 + Fixed blocking read
 + Maven 2 build
 + UTF-8 encoding for URLs

jetty-6.0.0APLPA3
 + Added demo for Continuations
 + Jasper and associated libraries.

jetty-6.0.0ALPHA2
 + Continuations - way cool way to suspend a request and retry later.
 + Dispatchers
 + Security

jetty-6.0.0ALPHA1
 + Filters
 + web.xml handling

jetty-6.0.0ALPHA0
 + file may be sent as sent is a single operation.
 + Improved "dependancy injection" and "inversion of control" design of
   components
 + Improved "interceptor" design of handlers
 + Missing Request Dispatchers
 + Missing Security
 + Missing war support
 + Missing web.xml based configuration
 + Optional use of NIO Buffering so that efficient direct buffers and memory
   mapped files can be used.
 + Optional use of NIO gather writes, so that for example a HTTP header and a
   memory mapped
 + Optional use of NIO non-blocking scheduling so that threads are not
   allocated per connection.
 + Smart split buffer design allows large buffers to only be allocated to
   active connections. The resulting memory savings allow very large buffers to
   be used, which increases the chance of efficient asynchronous flushing and
   of avoiding chunking.
 + Totally rearchitected and rebuilt, so 10 years of cruft could be removed!

jetty-5.1.11RC0 - 05 April 2006
 + Added provider support to SslListener
 + Fixed AJP handling of ;jsessionid.
 + force close with shutdownOutput for win32
 + improved contentType param handling
 + logging improvements for servlet and runtime exceptions
 + NPE protection if desirable client certificates
 + stop JDBCUserRealm forcing all credentials to be String

jetty-5.1.10 - 05 January 2006
 + Fixed path aliasing with // on windows.
 + Fix for AJP13 with encoded path
 + Fix for AJP13 with multiple headers
 + Put POST content default back to iso_8859_1. GET is UTF-8 still
 + Remove null dispatch attributes from getAttributeNames

jetty-4.2.25 - 04 January 2006
 + Fixed aliasing of // for win32

jetty-5.1.9 - 07 December 2005
 + Fixed wantClientAuth(false) overriding netClientAuth(true)

jetty-6.0.0betaX
 + See http://jetty.mortbay.org/jetty6 for 6.0 releases

jetty-5.1.8 - 07 December 2005
 + Fixed space in URL issued created in 5.1.6

jetty-5.1.7 - 07 December 2005

jetty-5.1.7rc0 - 06 December 2005
 + better support for URI character encodings
 + char encoding for MultiPartRequest
 + fixed merging of POST params in dispatch query string.
 + improved server stats
 + JSP file servlet mappings copy JspServlet init params.
 + Prefix servlet context logs with org.mortbay.jetty.context
 + protect from NPE in dispatcher getValues
 + Updated to 2.6.2 xerces
 + use commons logging jar instead of api jar.

jetty-5.1.6 - 18 November 2005
 + CVE-2006-2758 Fixed JSP visibility security issue.
 + Improved jetty-web.xml access to org.mortbay classes.

jetty-5.1.5 - 10 November 2005
 + Improved mapping of JSP files.
 + Improved shutdown hook
 + Improved URL Decoding

jetty-5.1.5rc2 - 07 October 2005
 + ProxyHandler can handle chained proxies
 + public ServerMBean constructor
 + ReFixed merge of Dispatcher params
 + Response.setLocale will set locale even if getWriter called.
 + Reverted dispatcher params to RI rather than spec behaviour.
 + unsynchronized ContextLoader
 + UTF-8 encoding for URLs

jetty-5.1.5rc1 - 23 August 2005
 + Encoded full path in ResourceHandler directory listing
 + Fixed 100-continues with chunking and early commit
 + Fixed illegal state with chunks and 100 continue - Tony Seebregts
 + Fixed merge of Dispatcher parameters
 + Fixed PKCS12Import input string method
 + handle extra params after charset in header
 + Release commons logging factories when stopping context.
 + upgraded to commons logging 1.0.4

jetty-5.1.5rc0 - 16 August 2005
 + Applied ciphersuite patch from tonyj
 + Authenticators use servlet sendError
 + CGI sets SCRIPT_FILENAME
 + Expect continues only sent if input is read.
 + Facade over commons LogFactory so that discovery may be avoided.
 + Fixed component remove memory leak for stop/start cycles
 + HttpTunnel timeout
 + NPE protection for double stop in ThreadedServer

jetty-5.1.4 - 05 June 2005
 + Change JAAS impl to be more flexible on finding roles
 + Fixed FTP close issue.
 + ModelMBean handles null signatures
 + NPE protection in ThreadedServer
 + set classloader during webapp doStop
 + setup MX4J with JDK1.5 in start.config

jetty-5.1.4rc0 - 19 April 2005
 + Allow ServletHandler in normal HttpContext again.
 + HttpServer delegates component handling to Container.
 + More protection from null classloaders.
 + ServletHttpContext correctly calls super.doStop.
 + Stop start.jar putting current directory on classpath.
 + Turn off web.xml validation for JBoss.

jetty-5.1.3 - 07 April 2005
 + Some minor code janitorial services

jetty-4.2.24 - 07 April 2005

jetty-5.1.3rc4 - 31 March 2005
 + Allow XmlConfiguration to start with no object.
 + make java:comp/env immutable for webapps as per J2EE spec
 + Moved servlet request wrapping to enterContextScope for geronimo security
 + refixed / mapping for filters
 + rework InitialContextFactory to use static 'default' namespace
 + updated to mx4j 3.0.1

jetty-5.1.3rc3 - 20 March 2005
 + fixed "No getter or setter found" mbean errors
 + removed accidental enablement of DEBUG for JettyPlus jndi in
   log4j.properties

jetty-5.1.3rc2 - 16 March 2005
 + Fixed context to _context refactory error
 + Updated JSR154Filter for ERROR dispatch

jetty-5.1.3rc1 - 13 March 2005
 + Fixed principal naming in FormAuthenticator
 + Fixed typo in context-param handling.
 + JettyPlus updated to JOTM 2.0.5, XAPool 1.4.2
 + update to demo site look and feel.

jetty-4.2.24rc1
 + Fixed principal naming in FormAuthenticator

jetty-5.1.3rc0 - 08 March 2005
 + Added logCookie and logLatency support to NCSARequestLog
 + Added new JAAS callback to allow extra login form fields in authentication
 + Added simple xpath support to XmlParser
 + Added SslListener for 1.4 JSSE API.
 + Added TagLibConfiguration to search for listeners in TLDs.
 + Allow system and server classes to be configured for context loader.
 + Fixed HTAccess crypt salt handling.
 + Fixed JSR154 error dispatch with explicit pass of type.
 + Fixed moderate load preventing ThreadPool shrinking.
 + Fixed rollover filename format bug
 + Flush filter chain caches on servlet/filter change
 + IOException if EOF read during chunk.

jetty-4.2.24rc0 - 08 March 2005
 + Added logCookie and logLatency support to NCSARequestLog
 + Back ported Jetty 5 ThreadedServer and ThreadPool

jetty-5.1.2 - 18 January 2005
 + Added id and ref support to XmlConfiguration
 + Apply patch #1103953
 + Cleaned up AbstractSessionManager synchronization.
 + Fixed potential concurrent login problem with JAAS

jetty-4.2.23 - 16 January 2005
 + Cleaned up AbstractSessionManager synchronization.
 + Fixed potential concurrent login problem with JAAS

jetty-5.1.2pre0 - 22 December 2004
 + Added global invalidation to AbstractSessionManager
 + Fixed case of Cookie parameters
 + Fixed suffix filters
 + Modified useRequestedID handling to only use IDs from other contexts
 + Support Secure and HttpOnly in session cookies
 + UnavailableException handling from handle

jetty-4.2.23RC0 - 17 December 2004
 + Added LogStream to capture stderr and stdout to logging
 + Build unsealed jars
 + LineInput handles readers with small internal buffer
 + Support Secure and HttpOnly in session cookies

jetty-5.1.1 - 01 December 2004

jetty-5.1.1RC1
 + Allow double // within URIs
 + Applied patch for MD5 hashed credentials for MD5
 + Fixed ordering of filters with multiple interleaved mappings.
 + Made more WebApplicationHandle configuration methods public.
 + Some minor findbugs code cleanups

jetty-5.1.1RC0 - 17 November 2004
 + added new contributed shell start/stop script
 + excluded ErrorPageHandler from standard build in extra/jdk1.2 build
 + fix commons logging imports to IbmJsseListener
 + fix for adding recognized EventListeners

jetty-5.1.0 - 14 November 2004

jetty-5.1.RC1 - 24 October 2004
 + Allow JSSE listener to be just confidential or just integral.
 + Allow multiple accepting threads
 + Build unsealed jars
 + default / mapping does not apply to Filters
 + Fixed NPE for null contenttype
 + improved clean targets
 + many minor cleanups suggested from figbug utility
 + Partially flush writers on every write so content length can be detected.
 + when committed setHeader is a noop rather than IllegalStateException

jetty-5.1.RC0 - 11 October 2004
 + Added filter chain cache
 + Added JSR77 servlet statistic support
 + Added LifeCycle events and generic container.
 + Added LogStream to capture stderr and stdout to logging
 + Fixed HTAccessHandler
 + Fixed many minor issues from J2EE 1.4 TCK testing See sf.net bugs 1031520 -
   1032205
 + JBoss 4.0.0 support
 + LineInput handles readers with small internal buffer
 + Refactored, simplified and optimized HttpOutputStream
 + Refactored webapp context configurations
 + Upgraded to ant-1.6 for jasper

jetty-5.0.0 - 10 September 2004

jetty-5.0.RC4 - 05 September 2004
 + Fixed configuration of URL alias checking
 + JettyJBoss: Use realm-name from web.xml if present, otherwise use
   security-domain from jboss-web.xml

jetty-5.0.RC3 - 28 August 2004
 + Added parameters for acceptQueueSize and lowResources level.
 + Always say close for HTTP/1.0 non keep alive.
 + Changed default URI encoding to UTF-8
 + DIGEST auth handles qop, stale and maxNonceAge.
 + fixed deployment of ejb-link elements in web.xml with jboss
 + fixed jaas logout for jetty-jboss
 + Fixes to work with java 1.5
 + JettyPlus addition of pluggable DataSources
 + JettyPlus upgrade to XAPool 1.3.3. and HSQLDB 1.7.2
 + Less verbose warning for non validating xml parser.
 + Update to jasper 5.0.27

jetty-4.2.22
 + Added parameters for acceptQueueSize and lowResources level.
 + fixed deployment of ejb-link elements in web.xml for jboss
 + fixed jaas logout for jetty-jboss integration

jetty-5.0.RC2 - 02 July 2004
 + add JMX support for JettyPlus
 + add listing of java:comp/env for webapp with JMX
 + Default servlet may use only pathInfo for resource
 + Error dispatchers are always GET requests.
 + Fixed DIGEST challenge delimiters
 + Fixed JAAS logout
 + Fixed no-role security constraint combination.
 + Fixed session leak in j2ee
 + Fix to use runas roles during servlet init and destroy
 + HTAccess calls UnixCrypt correctly
 + HttpContext sendError for authentication errors
 + integrated jetty-jboss with jboss-3.2.4
 + make choice of override of JNDI ENC entries: config.xml or web.xml
 + OPTIONS works for all URLs on default servlet

jetty-4.2.21 - 02 July 2004
 + add JMX support for JettyPlus
 + add listing of java:comp/env for webapp with JMX
 + Fixed JAAS logout
 + integrated jetty-jboss with jboss-3.2.4
 + make choice of override of JNDI ENC entries: config.xml or web.xml

jetty-5.0.RC1 - 24 May 2004
 + added extra/etc/start-plus.config to set up main.class for jettyplus
 + Changed to apache 2.0 license
 + Fixed HTTP tunnel timeout setting.
 + FORM auth redirects to context on a re-auth
 + Handle multiple virutal hosts from JBoss 3.2.4RC2
 + Improved handling of exception from servlet init.
 + maxFormContentLength may be unlimited with <0 value

jetty-4.2.20 - 22 May 2004
 + Fixed HTTP tunnel timeout setting.
 + FORM auth redirects to context on a re-auth
 + Improved handling of exception from servlet init.
 + maxFormContentLength may be unlimited with <0 value

jetty-5.0.0RC0 - 07 April 2004
 + Changed dist naming convention to lowercase
 + Default servlet respectes servlet path
 + Factored out XML based config from WebApplicationContext
 + Fixed Default servlet for non empty servlet paths
 + Fixed DOS problem
 + Fixed j2se 1.3 problem with HttpFields
 + Fixed setCharacterEncoding for parameters.
 + Forced close of connections over stop/start
 + Improved RequestLog performance
 + ProxiedFor field support added to NCSARequestLog
 + ServletContext attributes wrap HttpContext attributes.
 + Updated jasper to 5.0.19
 + Updated JettyPlus to JOTM 1.4.3 (carol-1.5.2, xapool-1.3.1)
 + Updated mx4j to V2
 + Worked around bad jboss URL handler in XMLParser

jetty-4.2.20RC0 - 07 April 2004
 + Changed dist naming convention to lowercase
 + Fixed Default servlet for non empty servlet paths
 + Forced close of connections over stop/start
 + HttpFields protected headers
 + ProxiedFor field support added to NCSARequestLog
 + Worked around bad jboss URL handler in XMLParser

jetty-4.2.19 - 19 March 2004
 + Fixed DOS attack problem

jetty-5.0.beta2 - 12 February 2004
 + Added experimental NIO listeners again.
 + Added log4j context repository to jettyplus
 + Added skeleton JMX MBean for jetty plus
 + FileResource better handles non sun JVM
 + Fixed busy loop in threadpool run
 + fixed filter dispatch configuration.
 + Fixed HEAD with empty chunk bug.
 + Fixed jetty.home/work handling
 + fixed lazy authentication with FORMs
 + Fixed SessionManager init
 + Fixed setDate thread safety
 + Improved low thread handling
 + Monitor closes socket before exit
 + NPE guard for no-listener junit deployment
 + Reorganized ServletHolder init
 + RequestDispatcher uses request encoding for query params
 + Updated to Japser 5.0.16

jetty-4.2.18 - 01 March 2004
 + Added log4j context repository to jettyplus
 + Default servlet respectes servlet path
 + Fixed j2se 1.3 problem with HttpFields
 + Improved log performance
 + NPE guard for no-listener junit deployment
 + Suppress some more IOExceptions

jetty-4.2.17 - 01 February 2004
 + Fixed busy loop in threadpool run
 + Reorganized ServletHolder init

jetty-4.2.16 - 30 January 2004
 + FileResource better handles non sun JVM
 + Fixed HttpTunnel for JDK 1.2
 + Fixed setDate multi-cpu race
 + Improved low thread handling
 + Monitor closes socket before exit
 + RequestDispatcher uses request encoding for query params
 + Update jasper to 4.1.29

jetty-5.0.beta1 - 24 December 2003
 + Added patch for JBoss realm single sign on
 + Env variables for CGI
 + Fixed UnixCrypt handling in HTAccessHandler
 + Removed support for old JBoss clustering
 + Reorganized FAQ
 + SecurityConstraints not reset by stop() on custom context

jetty-4.2.15 - 24 December 2003
 + Added patch for JBoss realm single sign on
 + Environment variables for CGI
 + Fixed UnixCrypt handling in HTAccessHandler
 + Removed support for old JBoss clustering
 + SecurityConstraints not reset by stop() on custom context

jetty-5.0.beta0 - 22 November 2003
 + Added MsieSslHandler to handle browsers that don't grok persistent SSL (msie
   5)
 + Added org.mortbay.http.ErrorHandler for error pages.
 + Allow per listener handlers
 + Expire pages that contain set-cookie as per RFC2109 recommendation
 + Fixed init race in HttpFields cache
 + JBoss integration uses writer rather than stream for XML config handling
 + PathMap uses own Map.Entry impl for IBM JVMs
 + Protect ThreadPool.run() from interrupted exceptions
 + Removed support for HTTP trailers
 + Removed the CMR/CMP distributed session implementation
 + Respect content length when decoding form content.
 + Updated jasper to 5.0.14beta
 + Use ${jetty.home}/work or WEB-INF/work for temp directories if present

jetty-4.2.15rc0 - 22 November 2003
 + Added org.mortbay.http.ErrorHandler for error pages.
 + JsseListener checks UserAgent for browsers that can't grok persistent SSL
   (msie5)
 + PathMap uses own Map.Entry impl for IBM JVMs
 + Protect ThreadPool.run() from interrupted exceptions
 + Race in HttpFields cache
 + Removed the CMR/CMP distributed session implementation
 + Use ${jetty.home}/work or WEB-INF/work for temp directories if present

jetty-4.2.14 - 04 November 2003
 + Expire pages that contain set-cookie as per RFC2109 recommendation
 + Fixed NPE in SSO
 + JBoss integration uses writer rather than stream for XML config handling
 + respect content length when decoding form content.

jetty-5.0.alpha3 - 19 October 2003
 + Allow customization of HttpConnections
 + Failed requests excluded from duration stats
 + FileClassPath derived from walk of classloader hierarchy.
 + Fixed null pointer if no sevices configured for JettyPlus
 + Implemented security constraint combinations
 + Lazy authentication if no auth constraint.
 + Priority added to ThreadPool
 + replaced win32 service with http://wrapper.tanukisoftware.org
 + Restore servlet handler after dispatch
 + Reworked Dispatcher to better support cross context sessions.
 + Set TransactionManager on JettyPlus datasources and pools
 + Updated jasper and examples to 5.0.12
 + Use File.toURI().toURL() when jdk 1.2 alternative is available.

jetty-4.2.14RC1 - 19 October 2003
 + Added UserRealm.logout and arrange for form auth
 + Allow customization of HttpConnections
 + Failed requests excluded from
 + Reworked Dispatcher to better support cross context sessions.

jetty-4.2.14RC0 - 07 October 2003
 + Build fileclasspath from a walk of the classloaders
 + cookie timestamps are in GMT
 + Correctly setup context classloader in cross context dispatch.
 + Fixed comments with embedded double dashes on jettyplus.xml file
 + Fixed handling of error pages for IO and Servlet exceptions
 + Fixed null pointer if no sevices configured for JettyPlus
 + Priority on ThreadedServer
 + Put a semi busy loop into proxy tunnels for IE problems
 + replaced win32 service with http://wrapper.tanukisoftware.org
 + Set TransactionManager on JettyPlus datasources and pools
 + updated extra/j2ee to jboss 3.2.1+
 + Use File.toURI().toURL() when jdk 1.2 alternative is available.

jetty-5.0.alpha2 - 19 September 2003
 + Correctly setup context classloader in cross context dispatch.
 + Fixed error page handling of IO and Servlet exceptions.
 + Implemented ServletRequestListeners as optional filter.
 + Improved JMX start.
 + minor doco updates.
 + Moved error page mechanism to be webapp only.
 + moved mailing lists to sourceforge.
 + MultipartRequest supports multi value headers.
 + Put a semi busy loop into proxy tunnels for IE problems
 + Turn off validation without non-xerces errors
 + Update jakarta examples
 + Use commons logging.
 + Use log4j if extra is present.
 + XML entity resolution uses URLs not Resources

jetty-5.0.alpha1 - 12 August 2003
 + Implemented locale encoding mapping.
 + Improve combinations of Security Constraints
 + Server javadoc from war
 + Switched to mx4j
 + Synced with 4.2.12
 + Updated to Jasper 5.0.7

jetty-5.0.alpha0 - 16 July 2003
 + Compiled against 2.4 servlet spec.
 + Implemented Dispatcher forward attributes.
 + Implemented filter-mapping <dispatcher> element
 + Implemented remote/local addr/port methods
 + Implemented setCharaterEncoding
 + Updated authentication so that a normal Principal is used.
 + updated to jasper 5.0.3

jetty-4.2.12 - 12 August 2003
 + Added missing S to some OPTIONS strings
 + Added open method to threaded server.
 + Fixed MIME types for chemicals
 + Fixed parameter ordering for a forward request.
 + Fixed up HTAccessHandler
 + FORMAuthenticator does 403 with empty error page.
 + Improved error messages from ProxyHandler
 + Padding for IE in RootNotFoundHandler
 + Removed protection of org.mortbay.http attributes
 + Restore max inactive interval for session manager

jetty-4.2.11 - 12 July 2003
 + Branched for Jetty 5 development.
 + Cookie params all in lower case.
 + Fixed race in servlet initialization code.
 + Prevent AJP13 from reordering query.
 + Simplified AJP13 connection handling.
 + Support separate Monitor class for start

jetty-4.2.10 - 07 July 2003
 + Updates to JettyPlus documentation
 + Updates to Jetty tutorial for start.jar, jmx etc

jetty-4.2.10pre2 - 04 July 2003
 + Addition of mail service for JettyPlus
 + Allow multiple security-role-ref elements per servlet.
 + Cleaned up alias handling.
 + Confidential redirection includes query
 + Fixed cookie handling for old cookies and safari
 + handle multiple security role references
 + Handle Proxy-Connection better
 + Improvement to JettyPlus config of datasources and connection pools
 + Many improvements in JettyPlus java:comp handling
 + Move to Service-based architecture for JettyPlus features
 + Re-implementation of JNDI
 + Restricted ports in ProxyHandler.
 + Session statistics
 + URI always encodes %
 + XmlConfiguration can get/set fields.

jetty-4.2.10pre1 - 02 June 2003
 + Added SSO implementation for FORM authentication.
 + Added stop.jar
 + Deprecated forced chunking.
 + Fixed AJP13 protocol so that request/response header enums are correct.
 + Fixed form auth success redirect after retry, introduced in 4.2.9rc1
 + Fixed JSP code visibility problem introduced in Jetty-4.2.10pre0
 + Fixed problem with shared session for inter context dispatching.
 + Form authentication remembers URL over 403
 + ProxyHandler has improved test for request content
 + Removed support of org.mortbay.http.User role.
 + Trace support is now optional (in AbstractHttpHandler).
 + WebApplicationContext does not reassign defaults descriptor value.

jetty-4.2.10pre0 - 05 May 2003
 + Added ability to override jetty startup class by using -Djetty.server on
   runline
 + Allow params in form auth URLs
 + Allow query params in error page URL.
 + Apply the append flag of RolloverFileOutputStream constructor.
 + Fixed CRLF bug in MultiPartRequest
 + Fixed table refs in JDBCUserRealm.
 + FORM Authentication is serializable for session distribution.
 + getAuthType maps the HttpServletRequest final strings.
 + getAuthType returns CLIENT_CERT instead of CLIENT-CERT.
 + Incorporate jetty extra and plus into build
 + Incorporate JettyPlus jotm etc into build.
 + Integrate with JAAS
 + Massive reorg of the CVS tree.
 + Merge multivalued parameters in dispatcher.
 + Moved Log4JLogSink into JettyPlus
 + New look and feel for www site.
 + ProxyHandler checks black and white lists for Connect.
 + RolloverFileOutputStream manages Rollover thread.
 + Updated to jasper jars from tomcat 4.1.24
 + Warn if max form content size is reached.

jetty-4.2.9 - 19 March 2003
 + Conditional headers check after /dir to /dir/ redirection.

jetty-4.2.9rc2 - 16 March 2003
 + Added X-Forwarded-For header in ProxyHandler
 + Allow dispatch to j_security_check
 + Defaults descriptor has context classloader set.
 + Fixed build.xml for source release
 + Made rfc2068 PUT/POST Continues support optional.
 + Updated included jmx jars

jetty-4.2.9rc1 - 06 March 2003
 + Added requestlog to HttpContext.
 + Added support for client certs to AJP13.
 + Added trust manager support to SunJsseListener.
 + Allow delegated creation of WebApplication derivations.
 + Check Data contraints before Auth constraints
 + Cleaned up includes
 + Dump servlet can load resources for testing now.
 + Optional 2.4 behaviour for sessionDestroyed notification.
 + ProxyHandler has black and white host list.
 + Reduced default context cache sizes (Total 1MB file 100KB).
 + Removed checking for single valued headers.
 + Stop proxy url from doing user interaction.
 + Turn request log buffering off by default.
 + Work around URLClassloader not handling leading /

jetty-4.2.8_01 - 18 February 2003
 + Added a SetResponseHeadersHandler, can set P3P headers etc.
 + Added MBeans for Servlets and Filters
 + Added option to resolve remote hostnames.  Defaults to off.
 + Default servlet can have own resourceBase.
 + Fixed AdminServlet to handle changed getServletPath better.
 + Fixed CGI servlet to handle multiple headers.
 + Moved ProxyHandler to the src1.4 tree
 + Patched first release of 4.2.8 with correct version number
 + ProxyHandler can handle multiple cookies.
 + Rolled back SocketChannelListener to 4.2.5 version

jetty-4.2.7 - 04 February 2003
 + Changed PathMap to conform to / getServletPath handling.
 + Fixed proxy tunnel for non persistent connections.
 + Relative sendRedirect handles trailing / correctly.
 + Upgraded to JSSE 1.0.3_01 to fix security problem.

jetty-4.2.6 - 24 January 2003
 + Added HttpContext.setHosts to restrict context by real interface.
 + Added MBeans for session managers
 + Added version to HttpServerMBean.
 + Allow AJP13 buffers to be resized.
 + ClientCertAuthentication updates request.
 + Fixed LineInput problem with expanded buffers.
 + Fixed rel sendRedirects for root context.
 + Improved SocketChannelListener contributed.
 + Improved synchronization on AbstractSessionManager.

jetty-4.2.5 - 14 January 2003
 + Added Log4jSink in the contrib directory.
 + Don't process conditional headers and ranges for includes
 + Fixed pathParam bug for ;jsessionid
 + Fixed requestedSessionId null bug.

jetty-4.2.4 - 04 January 2003
 + Added MBeans for handlers
 + Clear context attributes after stop.
 + Clear context listeners after stop.
 + Fixed stop/start handling of servlet context
 + HTAccessHandler checks realm as well as htpassword.
 + Reuse empty LogSink slots.
 + Upgraded jasper to 4.1.18
 + Use requestedSessionId as default session ID.

jetty-4.2.4rc0 - 12 December 2002
 + Added gzip content encoding support to Default and ResourceHandler
 + Added HttpContext.flushCache
 + Allow empty host header.
 + Avoid optional 100 continues.
 + Better access to session manager.
 + Character encoding handling for GET requests.
 + Cheap clear for HttpFields
 + Cleaned up some unused listener throws.
 + Code logs objects rather than strings.
 + Configurable root context.
 + Dir listings in UTF8
 + Fixed dir listing from jars.
 + Fixed isSecure and getScheme for SSL over AJP13
 + Fixed setBufferSize NPE.
 + Handle = in param values.
 + Handle chunked form data.
 + Implemented RFC2817 CONNECT in ProxyHandler
 + Improved ProxyHandler to the point is works well for non SSL.
 + Improved setBufferSize handling
 + Limit form content size.
 + Removed container transfer encoding handling.
 + RootNotFoundHandler to help when no context found.
 + Simplified ThreadedServer
 + Update jasper to 4.1.16beta
 + Use ThreadLocals for ByteArrayPool to avoid synchronization.
 + Use Version to reset HttpFields

jetty-4.2.3 - 02 December 2002
 + Added links to Jetty Powered page
 + added main() to org.mortbay.http.Version
 + Added PKCS12Import class to import PKCS12 key directly
 + Check form authentication config for leading /
 + Cleaner servlet stop to avoid extra synchronization on handle
 + Clean up of ThreadedServer.stop()
 + Fixed some typos
 + org.mortbay.http.HttpContext.FileClassPathAttribute
 + Removed aggressive threadpool shrinkage to avoid deadlock on SMP machines.
 + removed old HttpContext.setDirAllowed()
 + Updated bat scripts

jetty-4.2.2 - 20 November 2002
 + Added EOFException to reduce log verbosity on closed connections.
 + Avoided bad buffer status after closed connection.
 + Fixed handling of empty headers
 + Fixed sendRedirect for non http URLS
 + Fixed URI query recycling for persistent connections

jetty-4.2.1 - 18 November 2002
 + Fixed bad optimization in UrlEncoding
 + Re-enabled UrlEncoding test harnesses

jetty-4.2.0 - 16 November 2002
 + Added definitions for RFC2518 WebDav response codes.
 + Added upload demo to dump servlet.
 + Fixed AJP13 buffer size.
 + Fixed include of Invoker servlet.
 + Fixed remove listener bug.
 + Lowercase jsessionid for URLs only.
 + Made NCSARequestLog easier to extend.
 + Many more optimizations.
 + Removed jasper source and just include jars from 4.1.12
 + Removed remaining non portable getBytes() calls
 + Restrict 304 responses to seconds time resolution.
 + Use IE date formatting for speed.
 + Worked around JVM1.3 bug for JSPs

jetty-4.1.4 - 16 November 2002
 + Fixed ContextLoader parent delegation bug
 + Fixed Invoker servlet for RD.include
 + Fixed remove SocketListener bug.
 + Last modified handling uses second resolution.
 + Made NCSARequestLog simpler to extend.
 + Use IE date formatting for last-modified efficiency

jetty-4.2.0rc1 - 02 November 2002
 + Fixed ContextLoader parent delegation bug.
 + Fixed directory resource bug in JarFileResource.
 + Fixed firstWrite after commit.
 + Fixed problem setting the size of chunked buffers.
 + Fixed servletpath on invoker for named servlets.
 + Improved handling of 2 byte encoded characters within forms.
 + Recycling of HttpFields class.
 + Removed unused Servlet and Servlet-Engine headers.
 + Renamed Filter application methods.
 + Support default mime mapping defined by *

jetty-4.2.0rc0 - 24 October 2002
 + Added authenticator to admin.xml
 + Added embedded iso8859 writer to HttpOutputStream.
 + Fixed RolloverFileOutputStream without date.
 + Fixed SessionManager initialization
 + Fixed Session timeout NPE.
 + Greg's birthday release!
 + Removed duplicate classes from jar

jetty-4.1.3 - 24 October 2002
 + Added authenticator to admin.xml
 + Fixed RolloverFileOutputStream without date.
 + Fixed SessionManager initialization
 + Fixed Session timeout NPE.

jetty-4.0.6 - 24 October 2002
 + Clear interrupted status in ThreadPool
 + fixed forward attribute handling for jsp-file servlets
 + Fixed forward query string handling
 + Fixed handling of relative sendRedirect after forward.
 + Fixed setCharacterEncoding to work with getReader
 + Fixed virtual hosts temp directories.

jetty-4.2.0beta0 - 13 October 2002
 + 404 instead of 403 for WEB-INF requests
 + Allow %3B encoded ; in URLs
 + Allow anonymous realm
 + Build without jmx
 + Fixed bad log dir detection
 + Fixed caching of directories to avoid shared buffers.
 + Fix Session invalidation bug
 + FORM authentication sets 403 error page
 + getNamedDispatcher(null) returns containers default servlet.
 + New AJP13 implementation.
 + New Buffering implementation.
 + New ThreadPool implementation.
 + Removed Dispatcher dependancy on ServletHttpContext
 + Stop/Start filters in declaration order.
 + unquote charset in content type
 + Update jasper to 4.1.12 tag
 + Use "standard" names for default,jsp & invoker servlets.

jetty-4.1.2 - 13 October 2002
 + 404 instead of 403 for WEB-INF requests
 + Allow %3B encoded ; in URLs
 + Allow anonymous realm
 + Build without jmx
 + Fixed bad log dir detection
 + Fixed caching of directories to avoid shared buffers.
 + Fix Session invalidation bug
 + FORM authentication sets 403 error page
 + getNamedDispatcher(null) returns containers default servlet.
 + Some AJP13 optimizations.
 + Stop/Start filters in declaration order.
 + unquote charset in content type
 + Update jasper to 4.1.12 tag
 + Use "standard" names for default,jsp & invoker servlets.

jetty-4.1.1 - 30 September 2002
 + Avoid setting sotimeout for optimization.
 + Cache directory listings.
 + Deprecated maxReadTime.
 + Fixed client scripting vulnerability with jasper2.
 + Fixed infinite recursion in JDBCUserRealm
 + Fixed space in resource name handling for jdk1.4
 + Merged LimitedNCSARequestLog into NCSARequestLog
 + Moved launcher/src to src/org/mortbay/start
 + String comparison of If-Modified-Since headers.
 + Touch files when expanding jars

jetty-4.1.0 - 22 September 2002
 + Added LimitedNCSARequestLog
 + ClientCertAuthenticator protected from null subjectDN
 + Context Initparams to control session cookie domain, path and age.
 + Fixed AJP13 handling of mod_jk loadbalancing.
 + Fixed CGI+windows security hole.
 + Handle unremovable tempdir.
 + NCSARequest log buffered default
 + Sorted directory listings.
 + Stop servlets in opposite order to start.
 + Use javac -target 1.2 for normal classes
 + WEB-INF/classes before WEB-INF/lib

jetty-4.1.0RC6 - 14 September 2002
 + Added logon.jsp for no cookie form authentication.
 + Added redirect to welcome file option.
 + Cleaned up old debug.
 + Don't URL encode FileURLS.
 + Encode URLs of Authentication redirections.
 + Extended Session API to pass request for jvmRoute handling
 + Fixed problem with AJP 304 responses.
 + FormAuthenticator uses normal redirections now.
 + Improved HashUserRealm doco
 + Improved look and feel of demo

jetty-4.1.0RC5 - 08 September 2002
 + Added commandPrefix init param to CGI
 + AJP13Listener caught up with HttpConnection changes.
 + Implemented security-role-ref for isUserInRole.
 + Improved errors for misconfigured realms.
 + More cleanup in ThreadPool for idle death.

jetty-4.1.0RC4 - 30 August 2002
 + Created statsLock sync objects to avoid deadlock when stopping.
 + Included IbmJsseListener in the contrib directory.
 + Reverted to 302 for all redirections as all clients do not understand 303
 + Updated jasper2 to 4.1.10 tag.

jetty-4.1.0RC3 - 28 August 2002
 + Added buffering to request log
 + Added defaults descriptor to addWebApplications.
 + addWebApplications encodes paths to allow for spaces in file names.
 + Allow FORM auth pages to be within security constraint.
 + Allow WebApplicationHandler to be used with other handlers.
 + Created and integrated the Jetty Launcher
 + Fixed security problem for suffix matching with trailing "/"
 + Improved handling of path encoding in Resources for bad JVMs
 + Improved handling of PUT,DELETE & MOVE.
 + Made Resource canonicalize it's base path for directories

jetty-4.1.0RC2 - 20 August 2002
 + Added HttpListener.bufferReserve
 + Build ant, src and zip versions with the release
 + Clear interrupted status in ThreadPool
 + Conveninace setClassLoaderJava2Compliant method.
 + Fixed HttpFields cache overflow
 + Improved ByteArrayPool to handle multiple sizes.
 + Updated to Jasper2 (4_1_9 tag)
 + Use system line separator for log files.

jetty-4.1.0RC1 - 11 August 2002
 + Fixed forward query string handling
 + Fixed forward to jsp-file servlet
 + Fixed getContext to use canonical contextPathSpec
 + Fixed handling of relative sendRedirect after forward.
 + Fixed setCharacterEncoding to work with getReader
 + Improved the return codes for PUT
 + Made HttpServer serializable
 + Updated international URI doco
 + Updated jasper to CVS snapshot 200208011920

jetty-4.1.0RC0 - 31 July 2002
 + Added DigestAuthenticator
 + Added ExpiryHandler which can set a default Expires header.
 + Added link to a Jetty page in Korean.
 + Changed URI default charset back to ISO_8859_1
 + Fixed getRealPath for packed war files.
 + Restructured Password into Password and Credentials

jetty-4.0.5 - 31 July 2002
 + Fixed getRealPath for packed war files.
 + Fixed getRequestURI for RD.forward to return new URI.
 + Reversed order of ServletContextListener.contextDestroyed calls

jetty-4.1.B1 - 19 July 2002
 + Added 2.4 Filter dispatching support.
 + Added PUT,DELETE,MOVE support to webapps.
 + CGI Servlet, catch and report program invocation failure status.
 + CGI Servlet, fixed suffix mapping problem.
 + CGI Servlet, pass all HTTP headers through.
 + CGI Servlet, set working directory for exec
 + Moved dynamic servlet handling to Invoker servlet.
 + Moved webapp resource handling to Default servlet.
 + Reversed order of ServletContextListener.contextDestroyed calls
 + Sessions create attribute map lazily.
 + Support HTTP/0.9 requests again
 + Updated mini.http.jar target

jetty-3.1.9 - 15 July 2002
 + Allow doHead requests to be forwarded.
 + Fixed race in ThreadPool for minThreads <= CPUs

jetty-4.1.B0 - 13 July 2002
 + Added work around of JDK1.4 bug with NIO listener
 + Allow filter init to access servlet context methods.
 + close rather than disable stream after forward
 + Fixed close problem with load balancer.
 + Fixed ThreadPool bug when minThreads <= CPUs
 + Keep notFoundContext out of context mapping lists.
 + mod_jk FAQ
 + Moved 3rd party jars to $JETTY_HOME/ext
 + NCSARequestLog can log to stderr
 + RD.forward changes getRequestURI.
 + Stopped RD.includes closing response.

jetty-4.1.D2 - 24 June 2002
 + Added AJP13 listener for apache integration.
 + Allow comma separated cookies and headers
 + Back out Don't chunk 30x empty responses.
 + Better recycling of HttpRequests.
 + Conditional header tested against welcome file not directory.
 + Fixed ChunkableOutputStream close propagation
 + Improved ThreadedServer stopping on bad networks
 + Moved jmx classes from JettyExtra to here.
 + Protect session.getAttributeNames from concurrent modifications.
 + Set contextloader during webapplicationcontext.start
 + Support trusted external authenticators.
 + Use ThreadLocals to avoid unwrapping in Dispatcher.

jetty-4.0.4 - 23 June 2002
 + Back out change: Don't chunk 30x empty responses.
 + Conditional header tested against welcome file not directory.
 + Improved ThreadedServer stopping on bad networks

jetty-4.0.3 - 20 June 2002
 + Allow comma separated cookies and headers
 + Allow session manager to be initialized when set.
 + Better recycling of HttpRequests.
 + Fixed close propagation of on-chunked output streams
 + Fixed japanese locale
 + Force security disassociation.
 + Protect session.getAttributeNames from concurrent modifications.
 + WebapplicationContext.start sets context loader

jetty-4.1.D1 - 08 June 2002
 + Added simple buffer pool.
 + Don't chunk 30x empty responses.
 + Fixed /foo/../bar// bug in canonical path.
 + Fixed "" contextPaths in Dispatcher.
 + Merged ResourceBase and SecurityBase into HttpContext
 + Recycle servlet requests and responses
 + Removed race for the starting of session scavaging
 + Reworked output buffering to keep constant sized buffers.

jetty-4.0.2 - 06 June 2002
 + Added OptimizeIt plug
 + Don't chunk 30x empty responses.
 + Fixed /foo/../bar// bug in canonical path.
 + Fixed "" contextPaths in Dispatcher.
 + Fixed handler/context start order.
 + Fixed web.dtd references.
 + Removed race for the starting of session scavaging

jetty-3.1.8 - 06 June 2002
 + Fixed /foo/../bar// bug in canonical path.
 + Fixed no slash context redirection.
 + Fixed singled threaded dynamic servlets
 + Made SecurityConstraint.addRole() require authentication.

jetty-4.1.D0 - 05 June 2002
 + Added OptimizeIt plug.
 + Added TypeUtil to reduce Integer creation.
 + BRAND NEW WebApplicationHandler & WebApplicationContext
 + Experimental CLIENT-CERT Authenticator
 + Fixed handler/context start order.
 + Fixed web.dtd references.
 + General clean up of the API for for MBean getters/setters.
 + Removed the HttpMessage facade mechanism
 + Restructured ResourceHandler into ResourceBase
 + The 4.1 Series started looking for even more performance within the 2.3
   specification.

jetty-4.0.1 - 22 May 2002
 + Fixed "null" return from getRealPath
 + Fixed contextclassloader on ServletContextEvents.
 + OutputStreamLogSink config improvements
 + Support graceful stopping of context and server.
 + Updated jasper to 16 May snapshot

jetty-4.0.1RC2 - 14 May 2002
 + 3DES Keylength was being reported as 0. Now reports 168 bits.
 + Added confidential and integral redirections to HttpListener
 + Better error for jre1.3 with 1.4 classes
 + Cleaned up RD query string regeneration.
 + Fixed ServletResponse.reset() to resetBuffer.
 + Implemented the run-as servlet tag.

jetty-4.0.1RC1 - 29 April 2002
 + Avoid flushes during RequestDispatcher.includes
 + Better handling if no realm configured.
 + Expand ByteBuffer full limit with capacity.
 + Fixed double filtering of welcome files.
 + Fixed FORM authentication auth of login page bug.
 + Fixed setTempDirectory creation bug
 + Improved flushing of chunked responses

jetty-4.0.1RC0 - 18 April 2002
 + AbstractSessionManager sets contextClassLoader for scavanging
 + Added extract arg to addWebApplications
 + DTD allows static "Get" and "Set" methods to be invoked.
 + Extended facade interfaces to HttpResponse.sendError
 + Fixed delayed response bug: Stopped HttpConnection consuming input from
   timedout connection.
 + Moved basic auth handling to HttpRequest
 + Pass pathParams via welcome file forward for jsessionid
 + Set thread context classloader for webapp load-on-startup inits
 + Updated Jasper to CVS snapshot from Apr 18 18:50:59 BST 2002

jetty-4.0.0 - 22 March 2002
 + Added IPAddressHandler for IP restrictions
 + Jetty.sh cygwin support
 + Minor documentation updates.
 + Updated contributors.
 + Updated tutorial configure version

jetty-4.0.RC3 - 20 March 2002
 + Changed html attribute order for mozilla quirk.
 + ContextInitialized notified before load-on-startup servlets.
 + Fixed ZZZ offset format to +/-HHMM
 + JDBCUserRealm instantiates JDBC driver
 + Suppress WriterOutputStream warning.
 + Updated history

jetty-4.0.RC2 - 12 March 2002
 + Added experimental nio SocketChannelListener
 + Added skeleton load balancer
 + Disabled the Password EXEC mechanism by default
 + Dont try to extract directories
 + Fixed column name in JDBCUserRealm
 + Fixed empty referrer in NCSA log.
 + Fixed security constraint problem with //
 + Fixed version for String XmlConfigurations
 + Removed redundant sessionID check.
 + Remove last of the Class.forName calls.
 + Security FAQ

jetty-3.1.7 - 12 March 2002
 + Fixed security problem with constraints being bypassed with // in URLs

jetty-4.0.RC1 - 06 March 2002
 + Added ContentEncodingHandler for compression.
 + Call response.flushBuffer after service to flush wrappers.
 + contextDestroyed event sent before destruction.
 + Contributors list as an image to prevent SPAM!
 + Empty suffix for temp directory.
 + FileResource depends less on FilePermissions.
 + Fixed filter vs forward bug.
 + Fixed recursive DEBUG loop in Logging.
 + Improved efficiency of quality list handling
 + Minor changes to make HttpServer work on J2ME CVM
 + Simplified filter API to chunkable streams
 + Updated jetty.sh to always respect arguments.
 + Warn if jdk 1.4 classes used on JVM <1.4
 + WebApplication will use ContextLoader even without WEB-INF directory.
 + XmlParser is validating by default. use o.m.x.XmlParser.NotValidating
   property to change.

jetty-3.1.6 - 28 February 2002
 + Dispatcher.forward dispatches directly to ServletHolder to avoid premature
   exception handling.
 + Empty suffix for temp directory.
 + Fixed HttpFields remove bug
 + HttpResponse.sendError makes a better attempt at finding an error page.
 + Implemented 2.3 clarifications to security constraint semantics PLEASE
   REVIEW YOUR SECURITY CONSTRAINTS (see README).
 + LineInput can handle any sized marks
 + Set Listeners default scheme

jetty-4.0.B2 - 25 February 2002
 + Accept jetty-web.xml or web-jetty.xml in WEB-INF
 + Added LoggerLogSink to direct Jetty Logs to JDK1.4 Log.
 + Added optional JDK 1.4 src tree
 + Added org.mortbay.http.JDBCUserRealm
 + Added String constructor to XmlConfiguration.
 + Adjust servlet facades for welcome redirection
 + Improved default jetty.xml
 + Improve handling of unknown URL protocols.
 + Init classloader for JspServlet
 + Minor Jasper updates
 + o.m.u.Frame uses JDK1.4 stack frame handling
 + Simplified addWebApplication
 + Slightly more agressive eating unused input from non persistent connection.
 + Start ServletHandler as part of the FilterHandler start.
 + User / mapping rather than /* for servlet requests to static content

jetty-4.0.B1 - 13 February 2002
 + Added setClassLoader and moved getFileClassPath to HttpContext
 + getRequestURI returns encoded path
 + HttpConnection always eats unused bodies
 + LineInput waits for LF after CF if seen CRLF before.
 + Merged HttpMessage and Message
 + Servlet request destined for static content returns paths as default servlet
 + Suppress error only for IOExceptions not derivitives.
 + Updated examples webapp from tomcat
 + WriterOutputStream so JSPs can include static resources.

jetty-4.0.B0 - 04 February 2002
 + Added AbstractSessionManager
 + Added Array element to XMLConfiguration
 + Added hack for compat tests in watchdog for old tomcat stuff
 + Added index links to tutorial
 + Allow listener schemes to be set.
 + Common handling of TRACE
 + Factor out RolloverFileOutputStream from OutputStreamLogSink
 + Fixed HttpFields remove bug
 + Handle special characters in resource file names better.
 + HttpContext destroy
 + Implemented 2.3 security constraint semantics PLEASE REVIEW YOUR SECURITY
   CONSTRAINTS (see README).
 + Reduce object count and add hash width to StringMap
 + Release process builds JettyExtra
 + Removed triggers from Code.
 + Remove request logSink and replace with RequestLog using
   RolloverFileOutputStream
 + Renamed getHttpServers and added setAnonymous
 + Stop and remove NotFound context for HttpServer
 + Support Random Session IDs in HashSessionManager.
 + Updated crimson to 1.1.3
 + Updated tutorial and FAQ
 + Welcome file dispatch sets requestURI.
 + Welcome files may be relative

jetty-4.0.D4 - 14 January 2002
 + Added BlueRibbon campaign.
 + Added isAuthenticated to UserPrincipal
 + Extract WAR files to standard temp directory
 + Fixed noaccess auth demo.
 + FORM auth caches UserPrincipal
 + Handle ServletRequestWrappers for Generic Servlets
 + Improved handling of UnavailableException
 + Improved HttpResponsse.sendError error page matching.
 + Prevent output after forward
 + RequestDispatcher uses cached resources for include
 + URI uses UTF8 for % encodings.

jetty-4.0.D3 - 31 December 2001
 + cookies with maxAge==0 expire on 1 jan 1970
 + Corrected name to HTTP_REFERER in CGI Servlet.
 + DateCache handles misses better.
 + Fixed cached filter wrapping.
 + Fixed ContextLoader lib handling.
 + Fixed getLocale again
 + Fixed UrlEncoding for % + combination.
 + Generalized temp file handling
 + HttpFields uses DateCache more.
 + Made Frame members private and fixed test harness
 + Moved admin port to 8081 to avoid JBuilder
 + Patch jasper to 20011229101000
 + Removed limits on mark in LineInput.
 + setCookie always has equals

jetty-3.1.5 - 11 December 2001
 + Allow POSTs to static resources.
 + Branched at Jetty_3_1
 + cookies with maxage==0 expired 1 jan 1970
 + Fixed ChunableInputStream.resetStream bug.
 + Fixed formatting of redirectURLs for NS4.08
 + Ignore IO errors when trying to persist connections.
 + setCookie always has equals for cookie value
 + stopJob/killStop in ThreadPool to improve stopping ThreadedServer on some
   platforms.

jetty-4.0.D2 - 02 December 2001
 + added addWebApplications auto discovery
 + Allow POSTs to static resources.
 + Better handling of charset in form encoding.
 + Disabled last forwarding by setPath()
 + Fixed ChunableInputStream.resetStream bug.
 + Fixed formatting of redirect URLs.
 + Ignore IO errors when trying to persist connections.
 + Made the root context a webapplication.
 + Moved demo docroot/servlets to demo directory
 + New event model to decouple from beans container.
 + Removed Demo.java (until updated).
 + Removed ForwardHandler.
 + Removed most of the old doco, which needs to be rewritten and added again.
 + Removed Request set methods (will be replaced)
 + Restructured for demo and test hierarchies
 + stopJob/killStop in ThreadPool to improve stopping ThreadedServer on some
   platforms.

jetty-4.0.D1 - 14 November 2001
 + Added Context and Session Event Handling
 + Added FilterHandler
 + Added FilterHolder
 + Changed HandlerContext to HttpContext
 + Fixed bug with request dispatcher parameters
 + Fixed ServletHandler with no servlets
 + New ContextLoader implementation.
 + New Dispatcher implementation
 + Removed destroy methods
 + Simplified MultiMap
 + Simplified ServletHandler

jetty-4.0.D0 - 06 November 2001
 + 1.2 JSP API
 + 2.3 Servlet API
 + Added examples webapp from tomcat4
 + Branched at Jetty_3_1
 + Branched from Jetty_3_1 == Jetty_3_1_4
 + Jasper from tomcat4
 + Start SessionManager abstraction.

jetty-3.1.4 - 06 November 2001
 + Added RequestLogFormat to allow extensible request logs.
 + Default PathMap separator changed to ":,"
 + Generate session unbind events on a context.stop()
 + getRealPath accepts \ URI separator on platforms using \ file separator.
 + HTAccessHandler made stricter on misconfiguration
 + PathMap now ignores paths after ; or ? characters.
 + Remove old stuff from contrib that had been moved to extra
 + Support the ZZZ timezone offset format in DateCache

jetty-3.1.3 - 26 October 2001
 + Allow a per context UserRealm instance.
 + Correct dispatch to error pages with javax attributes set.
 + Fixed binary files in CVS
 + Fixed several problems with external role authentication. Role
   authentication in JBoss was not working correctly and there were possible
   object leaks. The fix required an API change to UserPrinciple and UserRealm.
 + Fixed Virtual hosts to case insensitive.
 + Fix security problem with trailing special characters. Trailing %00 enabled
   JSP source to be viewed or other servlets to be bypassed.
 + Improved FORM auth handling of role failure.
 + Improved Jasper debug output.
 + Improved ThreadedServer timeout defaults
 + PathMap spec separator changed from ',' to ':'. May be set with
   org.mortbay.http.PathMap.separators system property.
 + Upgraded JSSE to 1.0.2

jetty-3.1.2 - 13 October 2001
 + Added run target to ant
 + Added ServletHandler.sessionCount()
 + Added short delay to shutdown hook for JVM bug.
 + Changed 304 responses for Opera browser.
 + Changed JSESSIONID to jsessionid
 + Changed unsatisfiable range warnings to debug.
 + Fixed attr handling in XmlParser.toString
 + Fixed authentication role handling in FORM auth.
 + Fixed double entry on PathMap.getMatches
 + Fixed FORM Authentication username.
 + Fixed NotFoundHandler handling of unknown methods
 + Fixed request log date formatting
 + Fixed servlet handling of non session url params.
 + FORM authentication passes query params.
 + Further improvements in handling of shutdown.
 + Log OK state after thread low warnings.

jetty-3.1.1 - 27 September 2001
 + Correctly ignore auth-constraint descriptions.
 + Fixed jar manifest format - patched 28 Sep 2001
 + Fixed ServletRequest.getLocale().
 + Handle requestdispatcher during init.
 + Reduced verbosity of bad URL errors from IIS virus attacks
 + Removed incorrect warning for WEB-INF/lib jar files.
 + Removed JDK 1.3 dependancy
 + Use lowercase tags in html package to be XHTML-like.

jetty-3.1.0 - 21 September 2001
 + Added HandlerContext.registerHost
 + Added long overdue Tutorial documentation.
 + Fix .. handling in URI
 + Fix flush on stop bug in logs.
 + Fix FORM authentication on exact patterns
 + Fix Jetty.bat for spaces.
 + Fix param reading on CGI servlet
 + Fix REFFERER in CGI
 + Fix ResourceHandler cache invalidate.
 + Fix reuse of Resource
 + Fix ServletResponse.setLocale()
 + Improved closing of listeners.
 + Improved some other documentation.
 + New simplified jetty.bat
 + Optimized List creation
 + Removed win32 service.exe

jetty-3.1.rc9 - 02 September 2001
 + Added bin/orgPackage.sh script to change package names.
 + Added handlerContext.setClassPaths
 + Added lowResourcePersistTimeMs for more graceful degradation when we run out
   of threads.
 + Added support for Nonblocking listener.
 + Changed to org.mortbay domain names.
 + Fixed bug with non cookie sessions.
 + Fixed handling of rel form authentication URLs
 + Format cookies in HttpFields.
 + Form auth login and error pages relative to context path.
 + Patched Jasper to 3.2.3.

jetty-3.1.rc8 - 22 August 2001
 + Added HttpServer statistics
 + Allow contextpaths without leading /
 + Allow per context log files.
 + Buffer allocation
 + Don't add notfound context.
 + Fixed handling of default mime types
 + ISO8859 conversion
 + Many major and minor optimizations:
 + OutputStreamLogSink replaces WriterLogSink
 + Removed race from dynamic servlet initialization.
 + Separation of URL params in HttpHandler API.
 + StringMap
 + Support WEB-INF/web-jetty.xml configuration extension for webapps
 + Updated sponsors page
 + URI canonicalPath
 + URI pathAdd

jetty-3.1.rc7 - 09 August 2001
 + Added doco for Linux port redirection.
 + Added FORM authentication.
 + Added method handling to HTAccessHandler.
 + Added shutdown hooks to Jetty.Server to trap Ctl-C
 + Added UML diagrams to Jetty architecture documentation.
 + Added utility methods to ServletHandler for wrapping req/res pairs.
 + Don't persist connections if low on threads.
 + Dump Servlet displays cert chains
 + Fix bug in sendRedirect for HTTP/1.1
 + Fixed bug with session ID generation.
 + Fixed redirect handling by the CGI Servlet.
 + Fixed request.getPort for redirections from 80
 + Optimized HttpField handling to reduce object creatiyon.
 + Remove old context path specs
 + ServletRequest SSL attributes in line with 2.2 and 2.3 specs.
 + ServletResponse.sendRedirect puts URLs into absolute format.
 + Use Enumerations to reduce conversions for servlet API.

jetty-3.1.rc6 - 10 July 2001
 + Added Client authentication to the JsseListener
 + Added debug and logging config example to demo.xml
 + Added Get element to the XmlConfiguration class.
 + Added getResource to HandleContext.
 + Added Static calls to the XmlConfiguration class.
 + Avoid script vulnerability in error pages.
 + Cleaned up destroy handling of listeners and contexts.
 + Cleaned up Win32 Service server creation.
 + Close persistent HTTP/1.0 connections on missing Content-Length
 + Fixed a problem with Netscape and the acrobat plugin.
 + Fixed bug in B64Code. Optimised B64Code.
 + Fixed XmlParser to handle xerces1.3 OK
 + Improved debug output for IOExceptions.
 + Improved SSL debugging information.
 + KeyPairTool can now load cert chains.
 + KeyPairTool is more robust to provider setup.
 + Moved gimp image files to Jetty3Extra
 + Moved mime types and encodings to property bundles.
 + Removed getConfiguration from LifeCycleThread to avoid JMX clash.
 + RequestDispatch.forward() uses normal HandlerContext.handle() path if
   possible.
 + Updated to JSSE-1.0.2, giving full strength crypto.
 + Use exec for jetty.sh run
 + WebApps initialize resourceBase before start.
 + Win32 Service uses Jetty.Server instead of HttpServer.

jetty-3.1.rc5 - 01 May 2001
 + Added build target for mini.jetty.jar - see README.
 + Added HTaccessHandler to authenitcate against apache .htaccess files.
 + Added query param handling to ForwardHandler
 + Added ServletHandler().setUsingCookies().
 + Added UnixCrypt support to c.m.U.Password
 + Fixed EOF handling in MultiPartRequest.
 + Fixed forwarding to null pathInfo requests.
 + Fixed handling of empty responses at header commit.
 + Fixed handling of multiple cookies.
 + Fixed jetty.bat classpath problems.
 + Fixed ResourceHandler handling of ;JSESSIONID
 + Fixed sync of ThreadPool idleSet.
 + Major restructing of packages to separate servlet dependancies. c.m.XML  -
   moved XML dependant classes from c.m.Util c.m.HTTP - No servlet or XML
   dependant classes: c.m.Jetty.Servlet - moved from c.m.HTTP.Handler.Servlet
   c.m.Servlet - received some servlet dependant classes from HTTP.
 + Optimized canonical path calculations.
 + Request log contains bytes actually returned.
 + Warn and close connections if content-length is incorrectly set.

jetty-3.0.6 - 26 April 2001
 + Fixed EOF handlding in MultiPartRequest.
 + Fixed forwarding to null pathInfo requests.
 + Fixed handling of empty responses at header commit.
 + Fixed ResourceHandler handling of ;JSESSIONID
 + Fixed sync of ThreadPool idleSet.
 + Load-on-startup the JspServlet so that precompiled servlets work.

jetty-3.1.rc4 - 14 April 2001
 + Added idle thread getter to ThreadPool.
 + Include full versions of JAXP and Crimson
 + Load-on-startup the JspServlet so that precompiled servlets work.
 + Removed stray debug println from the Frame class.

jetty-3.0.5 - 14 April 2001
 + Branched from 3.1 trunk to fix major errors
 + Created better random session ID
 + Don't chunk if content length is known.
 + fixed getLocales handling of quality params
 + Fixed LineInput bug EOF
 + Fixed session invalidation unbind notification to conform with spec
 + Improved flush ordering for forwarded requests.
 + Load-on-startup the JspServlet so that precompiled servlets work.
 + Resource handler strips URL params like JSESSION.
 + Turned off range handling by default until bugs resolved

jetty-3.1.rc3 - 09 April 2001
 + Added ContentHandler Observer to XmlParser.
 + Allow webapp XmlParser to be observed for ejb-ref tags etc.
 + Cleaned up handling of exceptions thrown by servlets.
 + Created better random session ID
 + Frame handles more JIT stacks.
 + Handle zero length POSTs
 + Implemented multi-part ranges so that acrobat is happy.
 + Improved flush ordering for forwarded requests.
 + Improved ThreadPool stop handling
 + Simplified multipart response class.
 + Start session scavenger if needed.

jetty-3.1.rc2 - 30 March 2001
 + Added MultiException to throw multiple nested exceptions.
 + added options to turn off ranges and chunking to support acrobat requests.
 + fixed getLocales handling of quality params
 + fixed getParameter(name) handling for multiple values.
 + Improved handling of Primitive classes in XmlConfig
 + Improved logging of nested exceptions.
 + Lifecycle.start() may throw Exception
 + Only one instance of default MIME map.
 + Renamed getConnection to getHttpConnection
 + Use reference JAXP1.1 for XML parsing.y
 + Version 1.1 of configuration dtd supports New objects.

jetty-3.1.rc1 - 18 March 2001
 + Added Jetty documentation pages from JettyWiki
 + Cleaned up build.xml script
 + Fixed problem with ServletContext.getContext(uri)
 + Minimal handling of Servlet.log before initialization.
 + Moved JMX and SASL handling to Jetty3Extra release
 + Resource handler strips URL params like JSESSION.
 + Various SSL cleanups

jetty-3.1.rc0 - 23 February 2001
 + Added JMX management framework.
 + Changed getter and setter methods that did not conform to beans API.
 + Dynamic servlets may be restricted to Context classloader.
 + Fixed init order for unnamed servlets.
 + Fixed session invalidation unbind notification to conform with spec
 + Improved handling of primitives in utilities.
 + Improved InetAddrPort and ThreadedServer to reduce DNS lookups.
 + Reoganized packages to allowed sealed Jars
 + Socket made available via HttpConnection.
 + Use Thread context classloader as default context loader parent.

jetty-3.0.4 - 23 February 2001
 + Fixed LineInput bug with split CRLF.

jetty-3.0.3 - 03 February 2001
 + Allow Log to be disabled before initialization.
 + Fixed handling of directories without trailing /
 + Fixed pipelined request buffer bug.
 + Handle empty form content without exception.
 + Implemented web.xml servlet mapping to a JSP
 + Included new Jetty Logo

jetty-3.0.2 - 13 January 2001
 + Added etc/jetty.policy as example policy file.
 + Allow '+' in path portion of a URL.
 + Context specific security permissions.
 + Greatly improved buffering in ChunkableOutputStream
 + Handle unknown status reasons in HttpResponse
 + Ignore included response updates rather than IllegalStateException
 + Improved HTML.Block efficiency
 + Improved jetty.bat
 + Improved jetty.sh
 + Padded error bodies for IE bug.
 + Removed classloading stats which were causing circular class loading
   problems.
 + Replaced ResourceHandler FIFO cache with LRU cache.
 + Restructured demo site pages.
 + Try ISO8859_1 encoding if can't find ISO-8859-1

jetty-3.0.1 - 20 December 2000
 + Fixed value unbind notification for session invalidation.
 + Removed double null check possibility from ServletHolder

jetty-3.0.0 - 17 December 2000
 + Fixed rel path handling in default configurations.
 + Fixed rollover bug in WriterLogSink
 + Fixed taglib parsing
 + Fixed WriterLogSink init bug
 + Improved dtd resolution in XML parser.
 + Improved jetty.sh logging
 + Optional extract war files.
 + Use inner class to avoid double null check sync problems

jetty-3.0.0.rc8 - 13 December 2000
 + Added ForwardHandler
 + Change PathMap handling of /* to give precedence over suffix mapping.
 + Default log options changed if in debug mode.
 + Forward to welcome pages rather than redirect.
 + getSecurityHandler creates handler at position 0.
 + Improved exit admin handling
 + Jetty.Server catches init exceptions per server
 + Mapped *.jsp,*.jsP,*.jSp,*.jSP,*.Jsp,*.JsP,*.JSp,*.JSP
 + Optional alias checking added to FileResource.  Turned on by default on all
   platforms without the "/" file separator.
 + Patched jasper to tomcat 3.2.1
 + Protected META-INF as well as WEB-INF in web applications.
 + Removed security constraint on demo admin server.
 + Removed some unused variables.
 + Removed special characters from source.
 + SysV unix init script
 + Tidied handling of ".", ".." and "//" in resource paths

jetty-3.0.0.rc7 - 02 December 2000
 + Added Com.mortbay.HTTP.Handler.Servlet.Context.LogSink attribute to Servlet
   Context. If set, it is used in preference to the system log.
 + Added NotFoundServlet
 + Added range handling to ResourceHandler.
 + Allow dynamic servlets to be served from /
 + Auto add a NotFoundHandler if needed.
 + CGI servlet handles not found better.
 + Changed log options to less verbose defaults.
 + Conditionals apply to puts, dels and moves in ResourceHandler.
 + Depreciated RollOverLogSink and moved functionality to an improved
   WriterLogSink.
 + Don't set MIME-Version in response.
 + Double null lock checks use ThreadPool.__nullLockChecks.
 + Extended security constraints (see README and WebApp Demo).
 + Fixed security problem with lowercase WEB-INF uris on windows.
 + Handle multiple inits of same servlet class.
 + PUT, MOVE disabled in WebApplication unless defaults file is passed.
 + Set the AcceptRanges header.
 + Set thread context classloader during handler start/stop calls.
 + Split Debug servlet out of Admin Servlet.
 + ThreadedServer.forceStop() now makes a connection to itself to handle
   non-premptive close.
 + URIs accept all characters < 0xff.
 + WEB-INF protected by NotFoundServlet rather than security constraint.

jetty-3.0.0.rc6 - 20 November 2000
 + Added ServletWriter that can be disabled.
 + Added Win32 service support
 + Admin servlet uses unique links for IE.
 + Allow HttpMessage state to be manipulated.
 + Allow load-on-startup with no content.
 + Allow multiple set cookies.
 + Corrected a few of the many spelling mistakes.
 + don't include classes in release.
 + Don't set connection:close for normal HTTP/1.0 responses.
 + Don't start HttpServer log sink on add.
 + Fixed RollOverFileLogSink bug with extra log files.
 + Implemented customizable error pages.
 + Implemented resource aliases in HandlerContext - used by Servlet Context
 + Improved Log defaults
 + Javadoc improvements.
 + Map tablib configuration to resource aliases.
 + Prevent reloading dynamic servlets at different paths.
 + Put extra server and servlet info in header.
 + Reduced risk of double null check sync problem.
 + RequestDispatcher.forward() only resets buffer, not headers.
 + RequestDispatcher new queries params replace old.
 + Resource gets systemresources from it's own classloader.
 + Servlet init order may be negative.
 + Session cookies are given context path
 + Sessions try version 1 cookies in set-cookie2 header.
 + Simple stats in ContextLoader.
 + Version details in header can be suppressed with System property
   java.com.mortbay.HTTP.Version.paranoid
 + Warn for missing WEB-INF or web.xml
 + Webapps serve dynamics servlets by default.

jetty-3.0.0.rc5 - 12 November 2000
 + Added debug form to Admin servlet.
 + Allow null cookie values
 + Avoid jprobe race warnings in DateCache
 + Default writer encoding set by mime type if not explicitly set.
 + Implemented servlet load ordering.
 + Many javadoc cleanups.
 + Merged DynamicHandler into ServletHandler.
 + Moved JSP classpath hack to ServletHolder
 + Pass flush through ServletOut
 + Relax webapp rules, accept no web.xml or no WEB-INF
 + Removed Makefile build system.
 + RequestDispatcher can dispatch static resources.
 + Servlet exceptions cause 503 unavailable rather than 500 server error

jetty-2.4.9 - 12 November 2000
 + HtmlFilter handles non default encodings
 + HttpListener default max idle time = 20s
 + HttpListener ignore InterruptedIOExceptions
 + HttpRequest.write uses ISO8859_1 encoding.
 + Writing HttpRequests encodes path

jetty-3.0.0.rc4 - 06 November 2000
 + Fixed mime type mapping bug introduced in RC3
 + Fixed mis-synchronization in ThreadPool.stop()
 + Ignore more IOExceptions (still visible with debug).
 + Provide default JettyIndex.properties

jetty-3.0.0.rc3 - 05 November 2000
 + Added bin/jetty.sh run script.
 + Added context class path dynamic servlet demo
 + Added gz tgz tar.gz .z mime mappings.
 + Added HandlerContext.setHttpServerAccess for trusted contexts.
 + Changed ThreadPool.stop for IBM 1.3 JVM
 + Fixed default mimemap initialization bug
 + Further clean up of the connection close actions
 + Handle mime suffixes containing dots.
 + Implemented mime mapping in webapplications.
 + Moved unused classes from com.mortbay.Util to com.mortbay.Tools in new
   distribution package.
 + Optimized persistent connections by recycling objects
 + Prevent servlet setAttribute calls to protected context attributes.
 + Removed redundant context attributes.
 + Set MaxReadTimeMs in all examples
 + Set the thread context class loader in HandlerContext.handle
 + Strip ./ from relative resources.
 + upgraded build.xml to ant v1.2

jetty-3.0.0.rc2 - 29 October 2000
 + Accept HTTP/1. as HTTP/1.0 (for netscape bug).
 + Accept public DTD for XmlConfiguration (old style still supported).
 + Cleaned up non persistent connection close.
 + ErlEncoding treats params without values as empty rather than null.
 + Fixed thread name problem in ThreadPool
 + Pass file based classpath to JspServlet (see README).
 + Prevented multiple init of ServletHolder
 + Replaced ISO-8859-1 literals with StringUtil static

jetty-3.0.0.rc1 - 22 October 2000
 + Added CGI to demo
 + Added HashUserRealm and cleaned up security constraints
 + Added Multipart request and response classes from Jetty2
 + Added simple admin servlet.
 + All attributes in javax. java. and com.mortbay. name spaces to be set.
 + Cleaned up exception handling.
 + Initialize JSP with classloader.
 + Moved and simplified ServletLoader to ContextLoader.
 + Partial handling of 0.9 requests.
 + removed Thread.destroy() calls.

jetty-2.4.8 - 23 October 2000
 + Fixed bug with 304 replies with bodies.
 + Fixed closing socket problem
 + Improved win32 make files.

jetty-3.0.B05 - 18 October 2000
 + Added default webapp servlet mapping /servlet/name/*
 + Cleaned up response committing and flushing
 + Fixed JarFileResource to handle jar files without directories.
 + Handler RFC2109 cookies (like any browser handles them!)
 + Implemented security-role-ref for servlets
 + Implemented war file support
 + improved ant documentation.
 + Improved default log format for clarity.
 + Improved null returns to get almost clean watchdog test.
 + Improved path spec interpretation by looking at 2.3 spec
 + Java2 style classloading
 + Made test harnesses work with ant.
 + Protected servletConfig from downcast security problems
 + Removed most deprecation warnings
 + Separated context attributes and initParams.

jetty-3.0.B04 - 12 October 2000
 + Added modified version of JasperB3.2 for JSP
 + Added webdefault.xml for web applications.
 + Do not try multiple servlets for a request.
 + Filthy hack to teach jasper JspServer Jetty classpath
 + Fixed problem with session ID in paths
 + Implemented Context.getContext(uri)
 + Merged and renamed third party jars.
 + Moved FileBase to docroot
 + Redirect to index files, so index.jsp works.
 + Restricted context mapping to simple model for servlets.

jetty-3.0.B03 - 09 October 2000
 + Added append mode in RolloverFileLogSink
 + Added release script
 + Catch stop and destroy exceptions in HttpServer.stop()
 + Expanded import package.*; lines
 + Expanded leading tabs to spaces
 + Handle ignorable spaces in WebApplication
 + Handle ignorable spaces in XmlConfiguration
 + Implemented request dispatching.
 + Improved Context to Handler contract.
 + Improved handler toString
 + Improved Log rollover.
 + Made LogSink a Lifecycle interface
 + Parse but not handler startup ordering in web applications.
 + Pass object to LogSink
 + Redirect context only paths.
 + Redo dynamic servlets handling
 + Remove 411 checks as IE breaks this rule after redirect.
 + Removed last remnants JDK 1.1 support
 + Send request log via a LogSink
 + Simplified path translation and real path calculation.
 + Warn about explicit sets of WebApplication

jetty-2.4.7 - 06 October 2000
 + Added encode methods to URI
 + Allow Objects to be passed to LogSink
 + fixes to SSL doco
 + Improved win32 build
 + Set content length on errors for keep alive.
 + Support key and keystore passwords
 + Various improvements to  ServletDispatch, PropertyTree and associated
   classes.

jetty-3.0.B02 - 24 August 2000
 + Added CGI servlet
 + Fixed bug in TestRFC2616
 + Fixed HTTP/1.0 input close bug
 + Fixed LineInput bug with SSL giving CR pause LF.
 + Improved ThreadedServer stop and destroy
 + Use resources in WebApplication

jetty-3.0.B01 - 21 August 2000
 + Implemented more webapp configuration
 + Partial implementation of webapp securitycontraints
 + SSL implemented with JsseListener
 + Switched to the aelfred XML parser from microstar, which is only partially
   validating, but small and lightweight

jetty-2.4.6 - 16 August 2000
 + Added passive mode methods to FTP
 + com.mortbay.Util.KeyPairTool added to handle openSSL SSL keys.
 + JsseListener & SunJsseListener added and documented
 + Minor changes to compile with jikes.
 + Turn Linger off before closing sockets, to allow restart.

jetty-3.0.A99 - 10 August 2000
 + Added Resource abstraction
 + Added Xmlconfiguration utility
 + Implemented jetty.xml configuration
 + Make it compile cleanly with jikes.
 + Re-added commented out imports for JDK-1.1 compile
 + Removed FileBase. Now use ResourceBase instead
 + Replaced FileHandler with ResourceHandler
 + ServletLoader simplied and uses ResourcePath
 + Use SAX XML parsing instead of DOM for space saving.

jetty-3.0.A98 - 20 July 2000
 + Allow HttpRequest.toString() handles bad requests.
 + Fixed constructor to RolloverFileLogSink
 + Implemented Jetty demos and Site as Web Application.
 + Implemented WebApplicationContext
 + Improved synchronization on LogSink
 + ServletRequest.getServerPort() returns 80 rather than 0
 + Switched to JDK1.2 only

jetty-3.0.A97 - 13 July 2000
 + Added error handling to LifeCycleThread
 + Added WML mappings
 + Better tuned SocketListener parameters
 + Fixed makefiles for BSD ls
 + Fixed persistent commits with no content (eg redirect+keep-alive).
 + Formatted version in server info string.
 + implemented removeAttribute on requests
 + Implemented servlet getLocale(s).
 + Implemented servlet isSecure().
 + Less verbose debug
 + Protect setContentLength from a late set in default servlet HEAD handling.
 + Started RequestDispatcher implementation.
 + Tempory request log implementation

jetty-2.4.5 - 09 July 2000
 + Added HtmlExpireFilter and removed response cache revention from HtmlFilter.
 + Don't mark a session invalid until after values unbound.
 + Fixed transaction handling in JDBC wrappers
 + Formatted version in server info.

jetty-3.0.A96 - 27 June 2000
 + Fixed bug with HTTP/1.1 Head reqests to servlets.
 + Supressed un-needed chunking EOF indicators.

jetty-3.0.A95 - 24 June 2000
 + Fixed getServletPath for default "/"
 + Handle spaces in file names in FileHandler.

jetty-3.0.A94 - 19 June 2000
 + Added HandlerContext to allow grouping of handlers into units with the same
   file, resource and class configurations.
 + Cleaned up commit() and added complete() to HttpResponse
 + Implemented Sessions.
 + PathMap exact matches can terminate with ; or # for URL sessions and
   targets.
 + Updated license to clarify that commercial usage IS OK!

jetty-3.0.A93 - 14 June 2000
 + Lots of changes and probably unstable
 + Major rethink! Moved to 2.2 servlet API

jetty-3.0.A92 - 07 June 2000
 + Added HTML classes to jar
 + Fixed redirection bug in FileHandler

jetty-2.4.4 - 03 June 2000
 + Added build-win32.mak
 + Added HTML.Composite.replace
 + Added RolloverFileLogSink
 + Added uk.org.gosnell.Servlets.CgiServlet to contrib
 + BasicAuthHandler uses getResourcePath so it can be used behind request
   dispatching
 + FileHandler implements IfModifiedSince on index files.
 + HttpRequest.setRequestPath does not null pathInfo.
 + Improved LogSink configuration
 + Many debug call optimizations
 + Support System.property expansions in PropertyTrees.

jetty-3.0.A91 - 03 June 2000
 + Abstracted ServletHandler
 + Added HTML classes from Jetty2
 + Implemented realPath and getResource methods for servlets.
 + Improved LogSink mechanism
 + Simplified class loading
 + Simplified HttpServer configuration methods and arguments

jetty-3.0.A9 - 07 May 2000
 + File handler checks modified headers on directory indexes.
 + Fixed double chunking bug in SocketListener.
 + Improvided finally handling of output end game.
 + ServletLoader tries unix then platform separator for zip separator.

jetty-3.0.A8 - 04 May 2000
 + addCookie takes an int maxAge rather than a expires date.
 + Added LogSink extensible log architecture.
 + Added Tenlet class for reverse telnet.
 + Code.ignore only outputs when debug is verbose.
 + Moved Sevlet2_1 handler to com.mortbay.Servlet2_1
 + Servlet2_1 class loading re-acrchitected. See README.

jetty-2.4.3 - 04 May 2000
 + Allow CRLF in UrlEncoded
 + Pass Cookies with 0 max age to browser.

jetty-2.4.2 - 23 April 2000
 + Added GNUJSP to JettyServer.prp file.
 + Added LogSink and FileLogSink classes to allow extensible Log handling.
 + Handle nested RequestDispatcher includes.
 + Modified GNUJSP to prevent close in nested requests.

jetty-3.0.A7 - 15 April 2000
 + Added InetGateway to help debug IE5 problems
 + added removeValue method to MultiMap
 + fixed flush problem with chunked output for IE5
 + Include java 1.2 source hierarchy
 + removed excess ';' from source

jetty-2.4.1 - 09 April 2000
 + Fixed bug in HtmlFilter for tags split between writes.
 + Removed debug println from ServletHolder.
 + Set encoding before exception in FileHandler.

jetty-3.0.A6 - 09 April 2000
 + added bin/useJava2Collections to convert to JDK1.2
 + Dates forced to use US locale
 + Improved portability of Frame and Debug.
 + Integrated skeleton 2.1 Servlet container
 + Removed Converter utilities and InetGateway.

jetty-2.4.0 - 24 March 2000
 + Absolute URIs are returned by getRequestURI (if sent by browser).
 + Added doc directory with a small start
 + Added per servlet resourceBase configuration.
 + Added VirtualHostHandler for virtual host handling
 + Fixed bug with RequestDispatcher.include()
 + Fixed caste problem in UrlEncoded
 + Fixed null pointer in ThreadedServer with stopAll
 + Form parameters only decoded for POSTs
 + Implemented full handling of cookie max age.
 + Improved parsing of stack trace in debug mode.
 + Moved SetUID native code to contrib hierarchy
 + RequestDispatcher handles URI parameters
 + Upgraded to gnujsp 1.0.0

jetty-2.3.5 - 25 January 2000
 + Added configuration option to turn off Keep-Alive in HTTP/1.0
 + Added contrib/com/kiwiconsulting/jetty JSSE SSL adaptor to release.
 + Allow configured servlets to be auto reloaded.
 + Allow properties to be configured for dynamic servlets.
 + Fixed expires bug in Cookies
 + Fixed nasty bug with HTTP/1.1 redirects.
 + Force locale of date formats to US.
 + ProxyHandler sends content for POSTs etc.

jetty-2.3.4 - 18 January 2000
 + Cookie map keyed on domain as well as name and path.
 + DictionaryConverter handles null values.
 + Fixed IllegalStateException handling in DefaultExceptionHandler
 + Fixed interaction with resourcePaths and proxy demo.
 + Improved HtmlFilter.activate header modifications.
 + include from linux rather than genunix for native builds
 + MethodTag.invoke() is now public.
 + Servlet properties allow objects to be stored.
 + URI decodes applies URL decoding to the path.

jetty-3.0.A5 - 19 October 1999
 + Do our own URL string encoding with 8859-1
 + Replaced LF wait in LineInput with state boolean.
 + Use char array in UrlEncoded.decode
 + Use ISO8859_1 instead of UTF8 for headers etc.

jetty-2.3.3 - 19 October 1999
 + Do our own URL encoding with ISO-8859-1
 + HTTP.HTML.EmbedUrl uses contents encoding.
 + Replaced UTF8 encoding with ISO-8859-1 for headers.
 + Use UrlEncoded for form parameters.

jetty-2.3.2 - 17 October 1999
 + Fixed getReader bug with HttpRequest.
 + Updated UrlEncoded with Jetty3 version.

jetty-3.0.A4 - 16 October 1999
 + Added LF wait after CR to LineInput.
 + Basic Authentication Handler.
 + Request attributes
 + UTF8 in UrlDecoded.decodeString.

jetty-2.3.1 - 14 October 1999
 + Added assert with no message to Code
 + Added Oracle DB adapter
 + Changed demo servlets to use writers in preference to outputstreams
 + Fixed GNUJSP 1.0 resource bug.
 + Force UTF8 for FTP commands
 + Force UTF8 for HTML
 + HTTP/1.0 Keep-Alive (about time!).
 + NullHandler/Server default name.name.PROPERTIES to load
   prefix/name.name.properties
 + Prevented thread churn on idle server.
 + ThreadedServer calls setSoTimeout(_maxThreadIdleMs) on accepted sockets.
   Idle reads will timeout.
 + Use UTF8 in HTTP headers

jetty-3.0.A3 - 14 October 1999
 + Added LifeCycle interface to Utils implemented by ThreadPool,
   ThreadedServer, HttpListener & HttpHandler
 + Added service method to HttpConnection for specialization.
 + MaxReadTimeMs added to ThreadedServer.
 + StartAll, stopAll and destroyAll methods added to HttpServer.

jetty-3.0.A2 - 13 October 1999
 + Added cookie support and demo.
 + Cleaned up Util TestHarness.
 + Fixed LineInput problem with repeated CRs
 + HEAD handling.
 + HTTP/1.0 Keep-alive (about time!)
 + NotFound Handler
 + OPTION * Handling.
 + Prevent entity content for responses 100-199,203,304
 + Reduced flushing on writing response.
 + TRACE handling.
 + UTF8 handling on raw output stream.
 + Virtual Hosts.

jetty-3.0.A1 - 12 October 1999
 + Added HttpHandler interface with start/stop/destroy lifecycle
 + Added MultiMap for common handling of multiple valued parameters.
 + Added parameters to HttpRequest
 + Added PathMap implementing mapping as defined in the 2.2 API specification
   (ie. /exact, /prefix/*, *.extention & default ).
 + Implemented simple extension architecture in HttpServer.
 + LineInput uses own buffering and uses character encodings.
 + Quick port of FileHandler
 + Setup demo pages.
 + Updated HttpListener is start/stop/destroy lifecycle.

jetty-3.0.A0 - 09 October 1999
 + Added generalized HTTP Connection.
 + Added support for servlet 2.2 outbut buffer control.
 + Added support for transfer and content encoding filters.
 + Cleaned up chunking code to use LineInput and reduce buffering.
 + Cleanup and abstraction of ThreadPool.
 + Cleanup of HttpRequest and decoupled from Servlet API
 + Cleanup of HttpResponse and decoupled from Servlet API
 + Cleanup of LineInput, using 1.2 Collections.
 + Cleanup of URI, using 1.2 Collections.
 + Cleanup of UrlEncoded, using 1.2 Collections.
 + Created RFC2616 test harness.
 + Extended URI to handle absolute URLs
 + Generalized notification of outputStream events.
 + gzip and deflate request transfer encodings
 + HttpExceptions now produce error pages with specific detail of the
   exception.
 + HttpMessage supports chunked trailers.
 + HttpMessage supports message states.
 + Moved com.mortbay.Base classes to com.mortbay.Util
 + Moved HttpInput/OutputStream to ChunkableInput/OutputStream.
 + Split HttpHeader into HttpFields and HttpMessage.
 + Started fresh repository in CVS
 + TE field coding and trailer handler
 + ThreadedServer based on ThreadPool.

jetty-2.3.0 - 05 October 1999
 + Added SetUID class with native Unix call to set the effective User ID.
 + FTP closes files after put/get.
 + FTP uses InetAddress of command socket for data socket.

jetty-2.3.0A - 22 September 1999
 + Added "Powered by Jetty" button.
 + Added BuildJetty.java file.
 + Added GNUJSP 1.0 for the JSP 1.0 API.
 + Expanded tabs to spaces in source.
 + Made session IDs less predictable and removed race.
 + ServerContext available to HtmlFilters via context param
 + Use javax.servlet classes from JWSDK1.0

jetty-2.2.8 - 15 September 1999
 + Added disableLog() to turn off logging.
 + Allow default table attributes to be overriden.
 + Fixed bug in Element.attribute with empty string values.
 + Improved quoting in HTML element values
 + Made translation of getRequestURI() optional.
 + Removed recursion from TranslationHandler

jetty-2.2.7 - 09 September 1999
 + Added default row, head and cell elements to Table.
 + Added GzipFilter for content encoding.
 + FileHandler passes POST request through if the file does not exist.
 + Reverted semantics of getRequestURI() to return untranslated URI.

jetty-2.2.6 - 05 September 1999
 + Added destroy() method on all HttpHandlers.
 + Added ServletRunnerHandler to the contrib directories.
 + Allow the handling of getPathTranslated to be configured in ServletHandler.
 + class StyleLink added.
 + Cookies always available from getCookies.
 + Cookies parameter renamed to CookiesAsParameters
 + cssClass, cssID and style methods added to element.
 + FileHandler does not server files ending in '/'
 + Fixed Cookie max age order of magnitude bug.
 + HttpRequest.getSession() always returns a session as per the latest API
   spec.
 + Ignore duplicate single valued headers, rather than reply with bad request,
   as IE4 breaks the rules.
 + media added to Style
 + New implementation of ThreadPool, avoids a thread leak problem.
 + Removed JRUN options from ServletHandler configuration.
 + ServletHandler.destroy destroys all servlets.
 + SPAN added to Block
 + Updated HTML package to better support CSS:

jetty-2.2.5 - 19 August 1999
 + Always close connection after a bad request.
 + Better default handling of ServletExceptions
 + Close loaded class files so Win32 can overwrite them before GC (what a silly
   file system!).
 + Don't override the cookie as parameter option.
 + Fixed bug with closing connections in ThreadedServer
 + Improved error messages from Jetty.Server.
 + Limited growth in MultiPartResponse boundary.
 + Made start and stop non final in ThreadedServer
 + Set Expires header in HtmlFilter.

jetty-2.2.4 - 02 August 1999
 + Better help on Jetty.Server
 + Fixed bugs in HtmlFilter parser and added TestHarness.
 + HtmlFilter blanks IfModifiedSince headers on construction
 + HttpRequests may be passed to HttpFilter constructors.
 + Improved cfg RCS script.
 + ThreadedServer can use subclasses of Thread.

jetty-2.2.3 - 27 July 1999
 + Added stop call to HttpServer, used by Exit Servlet.
 + FileHandler defaults to allowing directory access.
 + Fixed parser bug in HtmlFilter
 + Improved performance of com.mortbay.HTML.Heading
 + JDBC tests modified to use cloudscape as DB.
 + Made setInitialize public in ServletHolder
 + Simplified JDBC connection handling so that it works with Java1.2 - albeit
   less efficiently.

jetty-2.2.2 - 22 July 1999
 + File handler passes through not allowed options for non existant files.
 + Fixed bug in com.mortbay.Util.IO with thread routines.
 + Fixed bug in HtmlFilter that prevented single char buffers from being
   written.
 + Fixed bug with CLASSPATH in FileJarServletLoader after attempt to load from
   a jar.
 + Implemented getResourceAsStream in FileJarServletLoader
 + Improved com.mortbay.Base.Log handling of different JVMs
 + Minor fixes to README
 + Moved more test harnesses out of classes.
 + NotFoundHandler can repond with SC_METHOD_NOT_ALLOWED.

jetty-2.2.1 - 18 July 1999
 + Added optional resourceBase property to HttpConfiguration. This is used as a
   URL prefix in the getResource API and was suggested by the JSERV and Tomcat
   implementors.
 + Added TerseExceptionHandler
 + Comma separate header fields.
 + Decoupled ExceptionHandler configuration from Handler stacks. Old config
   style will produce warning and Default behavior. See new config file format
   for changes.
 + Handle continuation lines in HttpHeader.
 + HtmlFilter resets last-modified and content-length headers.
 + Ignore IOException in ThreadedServer.run() when closing.
 + Implemented com.mortbay.Util.IO as a ThreadPool
 + Less verbose debug in PropertyTree
 + Limit maximum line length in HttpInputStream.
 + Protect against duplicate single valued headers.
 + Response with SC_BAD_REQUEST rather than close in more circumstances

jetty-2.2.0 - 01 July 1999
 + Added Protekt SSL HttpListener
 + Exit servlet improved (a little).
 + Fixed some of the javadoc formatting.
 + Improved feature description page.
 + Moved GNUJSP and Protekt listener to a contrib hierarchy.
 + ThreadedServer.stop() closes socket before interrupting threads.

jetty-2.2.Beta4 - 29 June 1999
 + Added comments to configuration files.
 + Added getGlobalProperty to Jetty.Server and used this to configure default
   page type.
 + Added JettyMinimalDemo.prp as an example of an abbreviated configuration.
 + Added property handling to ServletHandler to read JRUN servlet configuration
   files.
 + Altered meaning of * in PropertyTree to assist in abbreviated configuration
   files.
 + Expanded Mime.prp file
 + FileHandler flushes files from cache in DELETE method.
 + Made ServerSocket and accept call generic in ThreadedServer for SSL
   listeners.
 + Options "allowDir" added to FileHandler.
 + Restructured com.mortbay.Jetty.Server for better clarity and documentation.
 + ThreadedServer.stop() now waits until all threads are stopped.
 + Updated README.txt

jetty-2.2.Beta3 - 22 June 1999
 + Added alternate constructors to HTML.Include for InputStream.
 + Added file cache to FileHandler
 + Applied contributed patch of spelling and typo corrections
 + Fixed bug in HttpResponse flush.
 + Fixed file and socket leaks in Include and Embed tags.
 + Implemented efficient version of ServletContext.getResourceAsStream() that
   does not open a new socket connection (as does getResource()).
 + Improved Block.write.
 + LookAndFeelServlet uses getResourceAsStream to get the file to wrap. This
   allows it to benefit from any caching done and to wrap arbitrary content
   (not just files).
 + Ran dos2unix on all text files
 + Re-implemented ThreadedServer to improve and balance performance.
 + Restructure demo so that LookAndFeel content comes from simple handler
   stack.
 + Server.shutdown() clears configuration so that server may be restarted in
   same virtual machine.

jetty-2.2.Beta2 - 12 June 1999
 + Added all write methods to HttpOutputStream$SwitchOutputStream
 + Added com.mortbay.Jetty.Server.shutdown() for gentler shutdown of server.
   Called from Exit servlet
 + Handle  path info of a dynamic loaded servlets and correctly set the servlet
   path.
 + HttpRequest.getParameterNames() no longer alters the order returned by
   getQueryString().
 + Standardized date format in persistent cookies.

jetty-2.2.Beta1 - 07 June 1999
 + Allow configuration of MinListenerThreads, MaxListenerThreads,
   MaxListenerThreadIdleMs
 + Close files after use to avoid "file leak" under heavy load.
 + Defined abstract ServletLoader, derivations of which can be specified in
   HttpConfiguration properties.
 + Destroy requests and responses to help garbage collector.
 + Don't warn about IOExceptions unless Debug is on.
 + Fixed cache in FileJarServletLoader
 + Fixed incorrect version numbers in a few places.
 + Fixed missing copyright messages from some contributions
 + HtmlFilter optimized for being called by a buffered writer.
 + Implemented all HttpServer attribute methods by mapping to the
   HttpConfiguration properties.  Dynamic reconfiguration is NOT supported by
   these methods (but we are thinking about it).
 + Improved ThreadPool synchronization and added minThreads.
 + Included GNUJSP 0.9.9
 + Limit the job queue only grow to the max number of threads.
 + Optional use of DateCache in log file format
 + Restructure ThreadedServer to reduce object creation.

jetty-2.2.Beta0 - 31 May 1999
 + Added "Initialize" attribute to servlet configuration to allow servlet to be
   initialized when loaded.
 + Added HttpResponse.requestHandled() method to avoid bug with servlet doHead
   method.
 + Added Page.rewind() method to allow a page to be written multiple times
 + Handle malformed % characters in URLs.
 + HttpRequest.getCookies returns empty array rather than null for no cookies.
 + Included and improved version of ThreadPool for significant performance
   improvement under high load.
 + Included contributed com.mortbay.Jetty.StressTester class
 + LogHandler changed to support only a single outfile and optional append.
 + Removed support for STF
 + Servlet loader handles jar files with different files separator.
 + ThreadedServer gently shuts down.
 + Token effort to keep test files out of the jar

jetty-2.2.Alpha1 - 07 May 1999
 + Call destroy on old servlets when reloading.
 + Dynamic servlets can have autoReload configured
 + Fixed bug in SessionDump
 + Made capitalization of config file more consistent(ish)
 + ServletHolder can auto reload servlets
 + Wait for requests to complete before reloading.

jetty-2.2.Alpha0 - 06 May 1999
 + Added reload method to ServletHolder, but no way to call it yet.
 + Added ServletLoader implementation if ClassLoader.
 + Changed options for FileServer
 + Dynamic loading of servlets.
 + Fixed date overflow in Cookies
 + HttpHandlers given setProperties method to configure via Properties.
 + HttpListener class can be configured
 + HttpResponse.sendError avoids IllegalStateException
 + Implemented ServletServer
 + Improved PropertyTree implementation
 + Improved SessionDump servlet
 + Mime suffix mapping can be configured.
 + New Server class using PropertyTree for configuration
 + Old Jetty.Server class renamed to Jetty.Server21
 + Removed historic API from sessions
 + Removed SimpleServletServer

jetty-2.1.7 - 22 April 1999
 + Fixed showstopper bug with getReader and getWriter in requests and
   responses.
 + HttpFilter uses package interface to get HttpOutputStream

jetty-2.1.6 - 21 April 1999
 + Added additional date formats for HttpHeader.getDateHeader
 + New simpler version of PropertyTree
 + Reduced initial size of most hashtables to reduce default memory overheads.
 + Return EOF from HttpInputStream that has a content length.
 + Throw IllegalStateException as required from gets of
   input/output/reader/writer in requests/responses.
 + Updated PropertyTreeEditor

jetty-2.1.5 - 15 April 1999
 + Added setType methods to com.mortbay.FTP.Ftp
 + Fixed alignment bug in TableForm
 + Fixed bug in ServletDispatch for null pathInfo
 + Fixed bugs with invalid sessions
 + Form parameters protected against multiple decodes when redirected.
 + HtmlFilter now expands <!=SESSION> to the URL encoded session if required.
 + Implemented HttpRequest.getReader()
 + Instrumented most of the demo to support URL session encoding.
 + Moved SessionHandler to front of stacks
 + Page factory requires response for session encoding
 + Reduced session memory overhead of sessions
 + Removed RFCs from package
 + Servlet log has been diverted to com.mortbay.Base.Log.event() Thus debug
   does not need to be turned on to see servlet logs.
 + Session URL encoding fixed for relative URLs.

jetty-2.1.4 - 26 March 1999
 + fixed bug in getRealPath
 + Fixed problem compiling PathMap under some JDKs.
 + getPathTranslated now call getRealPath with pathInfo (as per spec).
 + HttpRequest attributes implemented.
 + pathInfo returns null for zero length pathInfo (as per spec). Sorry if this
   breaks your servlets - it is a pain!
 + Reduced HTML dependence in HTTP package to allow minimal configuration
 + Session max idle time implemented.
 + Tightened license agreement so that binary distributions are required to
   include the license file.

jetty-2.1.3 - 19 March 1999
 + Added support for suffixes to PathMap
 + Included GNUJSP implementation of Java Server Pages
 + Use Java2 javadoc

jetty-2.1.2 - 09 March 1999
 + API documentation for JSDK 2.1.1
 + Cascading style sheet HTML element added.
 + Converted most servlets to HttpServlets using do Methods.
 + Fixed trailing / bug in FileHandler (again!).
 + JSDK 2.1.1

jetty-2.1.1 - 05 March 1999
 + com.mortbay.Base.DateCache class added and used to speed date handling.
 + Fast char buffer handling in HttpInputStream
 + Faster version of HttpHeader.read()
 + Faster version of HttpInputStream.readLine().
 + Faster version of HttpRequest
 + Handle '.' in configured paths (temp fix until PropertyTrees)
 + Reduced number of calls to getRemoteHost for optimization
 + Size all StringBuffers

jetty-2.1.0 - 22 February 1999
 + Deprecated com.mortbay.Util.STF
 + getServlet methods return null.
 + image/jpg -> image/jpeg
 + PropertyTrees (see new Demo page)
 + ServletDispatch (see new Demo page)
 + Session URL Encoding

jetty-2.1.B1 - 13 February 1999
 + Added video/quicktime to default MIME types.
 + Fixed bug with if-modified-since in FileHandler
 + Fixed bug with MultipartRequest.
 + Implemented getResource and getResourceAsStream (NOT Tested!).
 + Implemented Handler translations and getRealPath.
 + Implemented RequestDispatcher (NOT Tested!).
 + Improved handling of File.separator in FileHandler.
 + Replace package com.mortbay.Util.Gateway with class
   com.mortbay.Util.InetGateway
 + Updated DefaultExceptionHandler.
 + Updated InetAddrPort.
 + Updated URI.

jetty-2.1.B0 - 30 January 1999
 + Added plug gateway classes com.mortbay.Util.Gateway
 + Added support for PUT, MOVE, DELETE in FileHandler
 + FileHandler now sets content length.
 + Fixed command line bug with SimpleServletConfig
 + Minor changes to support MS J++ and its non standard language extensions -
   MMMmmm should have left it unchanged!
 + Uses JSDK2.1 API, but not all methods implemented.

jetty-2.0.5 - 15 December 1998
 + added getHeaderNoParams
 + Temp fix to getCharacterEncoding

jetty-2.0.4 - 10 December 1998
 + Implement getCharacterEncoding
 + Improved default Makefile behaviour
 + Improved error code returns
 + Portability issues solved for Apple's
 + Removed MORTBAY_HOME support from Makefiles
 + Use real release of JSDK2.0 (rather than beta).

jetty-2.0.3 - 13 November 1998
 + Fix bug with index files for Jetty.Server. Previously servers configured
   with com.mortbay.Jetty.Server would not handle index.html files.  Need to
   make this configurable in the prp file.
 + Fixed errors in README file: com.mortbay.Jetty.Server was called
   com.mortbay.HTTP.Server
 + Limit threads in ThreadedServer and low priority listener option greatly
   improve performance under worse case loads.

jetty-2.0.2 - 01 November 1998
 + Add thread pool to threaded server for significant performance improvement.
 + Buffer files during configuration
 + Buffer HTTP Response headers.
 + Use JETTY_HOME rather than MORTBAY_HOME for build environment

jetty-2.0.1 - 27 October 1998
 + Released under an Open Source license.

jetty-2.0.0 - 25 October 1998
 + Added multipart/form-data demo.
 + Fixed Code.formatObject handling of null objects.
 + Removed Chat demo (too many netscape dependencies).
 + Removed exceptional case from FileHandler redirect.

jetty-2.0.Beta3 - 29 September 1998
 + Added com.mortbay.HTTP.MultiPartRequest to handle file uploads
 + Added com.mortbay.Jetty.Server (see README.Jetty)
 + Demo converted to an instance of com.mortbay.Jetty.Server
 + Fixed Log Handler again.
 + Ignore exception from HttpListener
 + Properly implemented multiple listening addresses
 + Send 301 for directories without trailing / in FileHandler

jetty-2.0Beta2 - 01 July 1998
 + Fixed Log Handler for HTTP/1.1
 + Slight improvement in READMEEs

jetty-2.0Beta1 - 01 June 1998
 + Fixed bug with calls to service during initialization of servlet
 + Handle full URLs in HTTP requests (to some extent)
 + Improved performance of Code.debug() calls, significantly in the case of non
   matching debug patterns.
 + Improved performance with special asciiToLowerCase
 + Provided addSection on com.mortbay.HTML.Page
 + Provided reset on com.mortbay.HTML.Composite.
 + Proxy demo in different server instance
 + Warn if MSIE used for multi part MIME.

jetty-2.0Alpha2 - 01 May 1998
 + Added date format to Log
 + Added timezone to Log
 + Handle params in getIntHeader and getDateHeader
 + Handle Single Threaded servlets with servlet pool
 + JDK1.2 javax.servlet API
 + Removed HttpRequest.getByteContent
 + Use javax.servlet.http.Cookie
 + Use javax.servlet.http.HttpSession
 + Use javax.servlet.http.HttpUtils.parsePostData

jetty-1.3.5 - 01 May 1998
 + Added date format to Log
 + Correct handling of multiple parameters
 + Debug triggers added to com.mortbay.Base.Code
 + Fixed socket inet bug in FTP

jetty-2.0Alpha1 - 08 April 1998
 + accept chunked data
 + Add HTTP/1.1 Date: header
 + Correct formatting of Date HTTP headers
 + Debug triggers added to com.mortbay.Base.Code
 + Fixed forward bug with no port number
 + handle extra spaces in HTTP headers
 + Handle file requests with If-Modified-Since: or If-Unmodified-Since:
 + Handle HEAD properly
 + Handle HTTP/1.1 Host: header
 + HttpTests test harness
 + persistent connections
 + Really fixed handling of multiple parameters
 + Removed HttpRequestHeader class
 + Requires Host: header for 1.1 requests
 + Send 100 Continue for HTTP/1.1 requests (concerned about push???)
 + Send Connection: close
 + Sends chunked data for 1.1 responses of unknown length.

jetty-1.3.4 - 15 March 1998
 + Dump servlet enhanced to exercise these changes.
 + Fixed handling of multiple parameters in query and form content.
   "?A=1%2C2&A=C%2CD" now returns two values ("1,2" & "C,D") rather than 4.
 + ServletHandler now takes an optional file base directory name which is used
   to set the translated path for pathInfo in servlet requests.

jetty-1.3.3
 + Closed exception window in HttpListener.java
 + Fixed TableForm.addButtonArea bug.
 + TableForm.extendRow() uses existing cell

jetty-1.3.2
 + Added per Table cell composite factories
 + Fixed proxy bug with no port number

jetty-1.3.1
 + Better handling of InvocationTargetException in debug
 + ForwardHandler only forwards as http/1.0 (from Tobias.Miller)
 + Improved parsing of stack traces
 + Minor fixes in SmtpMail
 + Minor release adjustments for Tracker

jetty-1.3.0
 + Added DbAdaptor to JDBC wrappers
 + Beta release of Tracker

jetty-1.2.0
 + Alternate look and feel for Jetty
 + Better Debug configuration
 + DebugServlet
 + Fixed install bug for nested classes
 + Reintroduced STF

jetty-1.1.1
 + Improved documentation

jetty-1.1
 + Improved connection caching in java.mortbay.JDBC
 + Moved HttpCode to com.mortbay.Util

jetty-1.0.1
 + Bug fixes

jetty-1.0
 + First release in com.mortbay package structure
 + Included Util, JDBC, HTML, HTTP, Jetty
<|MERGE_RESOLUTION|>--- conflicted
+++ resolved
@@ -1,7 +1,4 @@
-<<<<<<< HEAD
 jetty-10.0.0-SNAPSHOT
-=======
-jetty-9.4.7-SNAPSHOT
 
 jetty-9.4.6.v20170531 - 31 May 2017
  + 523 TLS close behaviour breaking session resumption
@@ -30,9 +27,6 @@
    by re-escaping them
  + 1569 Allow setting of maxBinaryMessageSize to 0 in WebSocketPolicy
  + 1579 NPE in Quoted Quality CSV
->>>>>>> 10a6e5fa
-
-jetty-9.4.5-SNAPSHOT
 
 jetty-9.4.4.v20170414 - 14 April 2017
  + 612 Support HTTP Trailer
