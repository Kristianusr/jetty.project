#!/usr/bin/env bash  
#
# Startup script for jetty under *nix systems (it works under NT/cygwin too).

# To get the service to restart correctly on reboot, uncomment below (3 lines):
# ========================
# chkconfig: 3 99 99
# description: Jetty 8 webserver
# processname: jetty
# ========================

# Configuration files
#
# /etc/default/jetty
#   If it exists, this is read at the start of script. It may perform any 
#   sequence of shell commands, like setting relevant environment variables.
#
# $HOME/.jettyrc
#   If it exists, this is read at the start of script. It may perform any 
#   sequence of shell commands, like setting relevant environment variables.
#
# /etc/jetty.conf
#   If found, and no configurations were given on the command line,
#   the file will be used as this script's configuration. 
#   Each line in the file may contain:
#     - A comment denoted by the pound (#) sign as first non-blank character.
#     - The path to a regular file, which will be passed to jetty as a 
#       config.xml file.
#     - The path to a directory. Each *.xml file in the directory will be
#       passed to jetty as a config.xml file.
#
#   The files will be checked for existence before being passed to jetty.
#
# $JETTY_HOME/etc/jetty.xml
#   If found, used as this script's configuration file, but only if
#   /etc/jetty.conf was not present. See above.
#   
# Configuration variables
#
# JAVA
#   Command to invoke Java. If not set, java (from the PATH) will be used.
#
# JAVA_OPTIONS
#   Extra options to pass to the JVM
#
# JETTY_HOME
#   Where Jetty is installed. If not set, the script will try go
#   guess it by first looking at the invocation path for the script,
#   and then by looking in standard locations as $HOME/opt/jetty
#   and /opt/jetty. The java system property "jetty.home" will be
#   set to this value for use by configure.xml files, f.e.:
#
#    <Arg><Property name="jetty.home" default="."/>/webapps/jetty.war</Arg>
#
# JETTY_PORT
#   Override the default port for Jetty servers. If not set then the
#   default value in the xml configuration file will be used. The java
#   system property "jetty.port" will be set to this value for use in
#   configure.xml files. For example, the following idiom is widely
#   used in the demo config files to respect this property in Listener
#   configuration elements:
#
#    <Set name="Port"><Property name="jetty.port" default="8080"/></Set>
#
#   Note: that the config file could ignore this property simply by saying:
#
#    <Set name="Port">8080</Set>
#
# JETTY_RUN
#   Where the jetty.pid file should be stored. It defaults to the
#   first available of /var/run, /usr/var/run, JETTY_HOME and /tmp 
#   if not set.
#  
# JETTY_PID
#   The Jetty PID file, defaults to $JETTY_RUN/jetty.pid
#   
# JETTY_ARGS
#   The default arguments to pass to jetty.
#
# JETTY_USER
#   if set, then used as a username to run the server as
#

usage()
{
    echo "Usage: ${0##*/} [-d] {start|stop|run|restart|check|supervise} [ CONFIGS ... ] "
    exit 1
}

[ $# -gt 0 ] || usage


##################################################
# Some utility functions
##################################################
findDirectory()
{
  local L OP=$1
  shift
  for L in "$@"; do
    [ "$OP" "$L" ] || continue 
    printf %s "$L"
    break
  done 
}

running()
{
  local PID=$(head -n 1 "$1" 2>/dev/null) || return 1
  kill -0 "$PID" 2>/dev/null
}

started()
{
  # wait for 60s to see "STARTED" in PID file, needs jetty-started.xml as argument
  for T in 1 2 3 4 5 6 7 9 10 11 12 13 14 15 
  do
    sleep 4
    [ -z "$(grep STARTED $1)" ] || return 0
    echo -n ". "
  done

  return 1;
}


readConfig()
{
  (( DEBUG )) && echo "Reading $1.."
  source "$1"
}



##################################################
# Get the action & configs
##################################################
CONFIGS=()
NO_START=0
DEBUG=0

while [[ $1 = -* ]]; do
  case $1 in
    -d) DEBUG=1 ;;
  esac
  shift
done
ACTION=$1
shift

##################################################
# Read any configuration files
##################################################
<<<<<<< HEAD
for CONFIG in /etc/default/jetty{,8} $HOME/.jettyrc; do
=======
ETC=/etc
if [ $UID != 0 ]
then 
  ETC=$HOME/etc
fi

for CONFIG in $ETC/default/jetty{,7} $HOME/.jettyrc; do
>>>>>>> 38d70175
  if [ -f "$CONFIG" ] ; then 
    readConfig "$CONFIG"
  fi
done


##################################################
# Set tmp if not already set.
##################################################
TMPDIR=${TMPDIR:-/tmp}

##################################################
# Jetty's hallmark
##################################################
JETTY_INSTALL_TRACE_FILE="etc/jetty.xml"


##################################################
# Try to determine JETTY_HOME if not set
##################################################
if [ -z "$JETTY_HOME" ] 
then
  JETTY_SH=$0
  case "$JETTY_SH" in
    /*)   ;;
    ./*)  ;;
    *)    JETTY_SH=./$JETTY_SH ;;
  esac
  JETTY_HOME=${JETTY_SH%/*/*}

  if [ ! -f "${JETTY_SH%/*/*}/$JETTY_INSTALL_TRACE_FILE" ]
  then 
    JETTY_HOME=
  fi
fi


##################################################
# if no JETTY_HOME, search likely locations.
##################################################
if [ -z "$JETTY_HOME" ] ; then
  STANDARD_LOCATIONS=(
        "/usr/share"
        "/usr/share/java"
        "${HOME}"
        "${HOME}/src"
        "${HOME}/opt"
        "/opt"
        "/java"
        "/usr/local"
        "/usr/local/share"
        "/usr/local/share/java"
        "/home"
        )
  JETTY_DIR_NAMES=(
        "jetty-8"
        "jetty8"
        "jetty-8.*"
        "jetty"
        "Jetty-8"
        "Jetty8"
        "Jetty-8.*"
        "Jetty"
        )
        
  for L in "${STANDARD_LOCATIONS[@]}"
  do
    for N in "${JETTY_DIR_NAMES[@]}"
    do
      POSSIBLE_JETTY_HOME=("$L/"$N)
      if [ ! -d "$POSSIBLE_JETTY_HOME" ]
      then
        # Not a directory. skip.
        unset POSSIBLE_JETTY_HOME
      elif [ ! -f "$POSSIBLE_JETTY_HOME/$JETTY_INSTALL_TRACE_FILE" ]
      then
        # Trace file not found. skip.
        unset POSSIBLE_JETTY_HOME
      else
        # Good hit, Use it
        JETTY_HOME=$POSSIBLE_JETTY_HOME
        # Break out of JETTY_DIR_NAMES loop
        break
      fi
    done
    if [ -n "$POSSIBLE_JETTY_HOME" ]
    then
      # We have found our JETTY_HOME
      # Break out of STANDARD_LOCATIONS loop
      break
    fi
  done
fi


##################################################
# No JETTY_HOME yet? We're out of luck!
##################################################
if [ -z "$JETTY_HOME" ]; then
  echo "** ERROR: JETTY_HOME not set, you need to set it or install in a standard location" 
  exit 1
fi

cd "$JETTY_HOME"
JETTY_HOME=$PWD


#####################################################
# Check that jetty is where we think it is
#####################################################
if [ ! -r "$JETTY_HOME/$JETTY_INSTALL_TRACE_FILE" ] 
then
  echo "** ERROR: Oops! Jetty doesn't appear to be installed in $JETTY_HOME"
  echo "** ERROR:  $JETTY_HOME/$JETTY_INSTALL_TRACE_FILE is not readable!"
  exit 1
fi

##################################################
# Try to find this script's configuration file,
# but only if no configurations were given on the
# command line.
##################################################
if [ -z "$JETTY_CONF" ] 
then
  if [ -f $ETC/jetty.conf ]
  then
    JETTY_CONF=$ETC/jetty.conf
  elif [ -f "$JETTY_HOME/etc/jetty.conf" ]
  then
    JETTY_CONF=$JETTY_HOME/etc/jetty.conf
  fi
fi

##################################################
# Get the list of config.xml files from jetty.conf
##################################################
if [ -z "$CONFIGS" ] && [ -f "$JETTY_CONF" ] && [ -r "$JETTY_CONF" ] 
then
  while read -r CONF
  do
    if expr "$CONF" : '#' >/dev/null ; then
      continue
    fi

    if [ -d "$CONF" ] 
    then
      # assume it's a directory with configure.xml files
      # for example: /etc/jetty.d/
      # sort the files before adding them to the list of CONFIGS
      for XMLFILE in "$CONF/"*.xml
      do
        if [ -r "$XMLFILE" ] && [ -f "$XMLFILE" ] 
        then
          CONFIGS+=("$XMLFILE")
        else
          echo "** WARNING: Cannot read '$XMLFILE' specified in '$JETTY_CONF'" 
        fi
      done
    else
      # assume it's a command line parameter (let start.jar deal with its validity)
      CONFIGS+=("$CONF")
    fi
  done < "$JETTY_CONF"
fi

#####################################################
# Find a location for the pid file
#####################################################
if [ -z "$JETTY_RUN" ] 
then
  JETTY_RUN=$(findDirectory -w /var/run /usr/var/run $JETTY_HOME /tmp)
fi

#####################################################
# Find a PID for the pid file
#####################################################
if [ -z "$JETTY_PID" ] 
then
  JETTY_PID="$JETTY_RUN/jetty.pid"
fi
JAVA_OPTIONS+=("-Djetty.pid=$JETTY_PID")

##################################################
# Setup JAVA if unset
##################################################
if [ -z "$JAVA" ]
then
  JAVA=$(which java)
fi

if [ -z "$JAVA" ]
then
  echo "Cannot find a Java JDK. Please set either set JAVA or put java (>=1.5) in your PATH." 2>&2
  exit 1
fi

#####################################################
# See if JETTY_PORT is defined
#####################################################
if [ "$JETTY_PORT" ] 
then
  JAVA_OPTIONS+=("-Djetty.port=$JETTY_PORT")
fi

#####################################################
# See if JETTY_LOGS is defined
#####################################################
if [ "$JETTY_LOGS" ]
then
  JAVA_OPTIONS+=("-Djetty.logs=$JETTY_LOGS")
fi

#####################################################
# Are we running on Windows? Could be, with Cygwin/NT.
#####################################################
case "`uname`" in
CYGWIN*) PATH_SEPARATOR=";";;
*) PATH_SEPARATOR=":";;
esac


#####################################################
# Add jetty properties to Java VM options.
#####################################################
JAVA_OPTIONS+=("-Djetty.home=$JETTY_HOME" "-Djava.io.tmpdir=$TMPDIR")

[ -f "$JETTY_HOME/etc/start.config" ] && JAVA_OPTIONS=("-DSTART=$JETTY_HOME/etc/start.config" "${JAVA_OPTIONS[@]}")

#####################################################
# This is how the Jetty server will be started
#####################################################

JETTY_START=$JETTY_HOME/start.jar
[ ! -f "$JETTY_START" ] && JETTY_START=$JETTY_HOME/lib/start.jar

START_INI=$(dirname $JETTY_START)/start.ini
[ -r "$START_INI" ] || START_INI=""

RUN_ARGS=(${JAVA_OPTIONS[@]} -jar "$JETTY_START" $JETTY_ARGS "${CONFIGS[@]}")
RUN_CMD=("$JAVA" ${RUN_ARGS[@]})

#####################################################
# Comment these out after you're happy with what 
# the script is doing.
#####################################################
if (( DEBUG ))
then
  echo "JETTY_HOME     =  $JETTY_HOME"
  echo "JETTY_CONF     =  $JETTY_CONF"
  echo "JETTY_RUN      =  $JETTY_RUN"
  echo "JETTY_PID      =  $JETTY_PID"
  echo "JETTY_ARGS     =  $JETTY_ARGS"
  echo "CONFIGS        =  ${CONFIGS[*]}"
  echo "JAVA_OPTIONS   =  ${JAVA_OPTIONS[*]}"
  echo "JAVA           =  $JAVA"
  echo "RUN_CMD        =  ${RUN_CMD}"
fi

##################################################
# Do the action
##################################################
case "$ACTION" in
  start)
    echo -n "Starting Jetty: "

    if (( NO_START )); then 
      echo "Not starting jetty - NO_START=1";
      exit
    fi

    if [ $UID -eq 0 ] && type start-stop-daemon > /dev/null 2>&1 
    then
      unset CH_USER
      if [ -n "$JETTY_USER" ]
      then
        CH_USER="-c$JETTY_USER"
      fi

      start-stop-daemon -S -p"$JETTY_PID" $CH_USER -d"$JETTY_HOME" -b -m -a "$JAVA" -- "${RUN_ARGS[@]}" --daemon

    else

      if [ -f "$JETTY_PID" ]
      then
        if running $JETTY_PID
        then
          echo "Already Running!"
          exit 1
        else
          # dead pid file - remove
          rm -f "$JETTY_PID"
        fi
      fi

      if [ "$JETTY_USER" ] 
      then
        touch "$JETTY_PID"
        chown "$JETTY_USER" "$JETTY_PID"
        # FIXME: Broken solution: wordsplitting, pathname expansion, arbitrary command execution, etc.
        su - "$JETTY_USER" -c "
          exec ${RUN_CMD[*]} --daemon &
          disown \$!
          echo \$! > '$JETTY_PID'"
      else
        "${RUN_CMD[@]}" &
        disown $!
        echo $! > "$JETTY_PID"
      fi

    fi

    if started "$JETTY_PID"
    then
      echo "OK `date`"
    else
      echo "FAILED `date`"
    fi

    ;;

  stop)
    echo -n "Stopping Jetty: "
    if [ $UID -eq 0 ] && type start-stop-daemon > /dev/null 2>&1; then
      start-stop-daemon -K -p"$JETTY_PID" -d"$JETTY_HOME" -a "$JAVA" -s HUP
      
      TIMEOUT=30
      while running "$JETTY_PID"; do
        if (( TIMEOUT-- == 0 )); then
          start-stop-daemon -K -p"$JETTY_PID" -d"$JETTY_HOME" -a "$JAVA" -s KILL
        fi

        sleep 1
      done

      rm -f "$JETTY_PID"
      echo OK
    else
      PID=$(head -n 1 "$JETTY_PID" 2>/dev/null)
      kill "$PID" 2>/dev/null
      
      TIMEOUT=30
      while running $JETTY_PID; do
        if (( TIMEOUT-- == 0 )); then
          kill -KILL "$PID" 2>/dev/null
        fi

        sleep 1
      done

      rm -f "$JETTY_PID"
      echo OK
    fi

    ;;

  restart)
    JETTY_SH=$0
    if [ ! -f $JETTY_SH ]; then
      if [ ! -f $JETTY_HOME/bin/jetty.sh ]; then
        echo "$JETTY_HOME/bin/jetty.sh does not exist."
        exit 1
      fi
      JETTY_SH=$JETTY_HOME/bin/jetty.sh
    fi

    "$JETTY_SH" stop "$@"
    "$JETTY_SH" start "$@"

    ;;

  supervise)
    #
    # Under control of daemontools supervise monitor which
    # handles restarts and shutdowns via the svc program.
    #
    exec "${RUN_CMD[@]}"

    ;;

  run|demo)
    echo "Running Jetty: "

    if [ -f "$JETTY_PID" ]
    then
      if running "$JETTY_PID"
      then
        echo "Already Running!"
        exit 1
      else
        # dead pid file - remove
        rm -f "$JETTY_PID"
      fi
    fi

    exec "${RUN_CMD[@]}"

    ;;

  check|status)
    echo "Checking arguments to Jetty: "
    echo "JETTY_HOME     =  $JETTY_HOME"
    echo "JETTY_CONF     =  $JETTY_CONF"
    echo "JETTY_RUN      =  $JETTY_RUN"
    echo "JETTY_PID      =  $JETTY_PID"
    echo "JETTY_PORT     =  $JETTY_PORT"
    echo "JETTY_LOGS     =  $JETTY_LOGS"
    echo "START_INI      =  $START_INI"
    echo "CONFIGS        =  ${CONFIGS[*]}"
    echo "JAVA_OPTIONS   =  ${JAVA_OPTIONS[*]}"
    echo "JAVA           =  $JAVA"
    echo "CLASSPATH      =  $CLASSPATH"
    echo "RUN_CMD        =  ${RUN_CMD[*]}"
    echo
    
    if [ -f "$JETTY_PID" ]
    then
      echo "Jetty running pid=$(< "$JETTY_PID")"
      exit 0
    fi
    exit 1

    ;;

  *)
    usage

    ;;
esac

exit 0<|MERGE_RESOLUTION|>--- conflicted
+++ resolved
@@ -151,17 +151,13 @@
 ##################################################
 # Read any configuration files
 ##################################################
-<<<<<<< HEAD
-for CONFIG in /etc/default/jetty{,8} $HOME/.jettyrc; do
-=======
 ETC=/etc
 if [ $UID != 0 ]
 then 
   ETC=$HOME/etc
 fi
 
-for CONFIG in $ETC/default/jetty{,7} $HOME/.jettyrc; do
->>>>>>> 38d70175
+for CONFIG in $ETC/default/jetty{,8} $HOME/.jettyrc; do
   if [ -f "$CONFIG" ] ; then 
     readConfig "$CONFIG"
   fi
