--- conflicted
+++ resolved
@@ -182,7 +182,7 @@
     {
         LOG.info("Caught select() failure, trying to recover: {}", failure.toString());
         if (LOG.isDebugEnabled())
-            LOG.debug(failure);
+            LOG.debug("", failure);
 
         Selector newSelector = _selectorManager.newSelector();
         for (SelectionKey oldKey : selector.keys())
@@ -371,11 +371,7 @@
             LOG.debug("Created {}", endPoint);
     }
 
-<<<<<<< HEAD
-    public void destroyEndPoint(final EndPoint endPoint, Throwable cause)
-=======
-    void destroyEndPoint(EndPoint endPoint)
->>>>>>> 0ab2b420
+    void destroyEndPoint(EndPoint endPoint, Throwable cause)
     {
         // Waking up the selector is necessary to clean the
         // cancelled-key set and tell the TCP stack that the
@@ -426,8 +422,8 @@
         Selector selector = _selector;
         if (selector != null && selector.isOpen())
         {
-            final DumpKeys dump = new DumpKeys();
-            final String updatesAt = DateTimeFormatter.ISO_OFFSET_DATE_TIME.format(ZonedDateTime.now());
+            DumpKeys dump = new DumpKeys();
+            String updatesAt = DateTimeFormatter.ISO_OFFSET_DATE_TIME.format(ZonedDateTime.now());
             synchronized (ManagedSelector.this)
             {
                 updates = new ArrayList<>(_updates);
@@ -538,9 +534,9 @@
                         LOG.debug("update {}", update);
                     update.update(_selector);
                 }
-                catch (Throwable th)
-                {
-                    LOG.warn("Cannot update selector {}", _selector, th);
+                catch (Throwable x)
+                {
+                    LOG.warn("Cannot update selector {}", ManagedSelector.this, x);
                 }
             }
             _updateable.clear();
@@ -612,12 +608,8 @@
                 else
                 {
                     LOG.warn(x.toString());
-<<<<<<< HEAD
-                    LOG.debug("select() failure", x);
-=======
                     if (LOG.isDebugEnabled())
-                        LOG.debug(x);
->>>>>>> 0ab2b420
+                        LOG.debug("select() failure", x);
                 }
             }
             return false;
@@ -770,7 +762,7 @@
             catch (Throwable x)
             {
                 IO.close(_channel);
-                LOG.warn("Unable to register OP_ACCEPT on selector", x);
+                LOG.warn("Unable to register OP_ACCEPT on selector for {}", _channel, x);
             }
         }
 
@@ -849,12 +841,8 @@
             {
                 IO.close(channel);
                 _selectorManager.onAcceptFailed(channel, x);
-<<<<<<< HEAD
-                LOG.debug("Unable to register update for accept", x);
-=======
                 if (LOG.isDebugEnabled())
-                    LOG.debug(x);
->>>>>>> 0ab2b420
+                    LOG.debug("Could not register channel after accept {}", channel, x);
             }
         }
 
@@ -868,12 +856,6 @@
             }
             catch (Throwable x)
             {
-<<<<<<< HEAD
-                LOG.debug("Unable to accept", x);
-=======
-                if (LOG.isDebugEnabled())
-                    LOG.debug(x);
->>>>>>> 0ab2b420
                 failed(x);
             }
         }
@@ -881,14 +863,9 @@
         protected void failed(Throwable failure)
         {
             IO.close(channel);
-<<<<<<< HEAD
-            LOG.warn("ManagedSelector#Accept failure : {}", Objects.toString(failure));
-            LOG.debug("ManagedSelector#Accept failure", failure);
-=======
-            LOG.warn(String.valueOf(failure));
+            LOG.warn("Could not accept {}: {}", channel, String.valueOf(failure));
             if (LOG.isDebugEnabled())
-                LOG.debug(failure);
->>>>>>> 0ab2b420
+                LOG.debug("", failure);
             _selectorManager.onAcceptFailed(channel, failure);
         }
 
@@ -984,10 +961,7 @@
                     {
                         EndPoint endPoint = (EndPoint)attachment;
                         Connection connection = endPoint.getConnection();
-                        if (connection != null)
-                            closeable = connection;
-                        else
-                            closeable = endPoint;
+                        closeable = Objects.requireNonNullElse(connection, endPoint);
                     }
 
                     if (closeable != null)
@@ -1051,14 +1025,9 @@
             catch (Throwable failure)
             {
                 IO.close(_connect.channel);
-<<<<<<< HEAD
-                LOG.warn("ManagedSelector#CreateEndpoint failure : {}", Objects.toString(failure));
-                LOG.debug("ManagedSelector#CreateEndpoint failure", failure);
-=======
-                LOG.warn(String.valueOf(failure));
+                LOG.warn("Could not create EndPoint {}: {}", _connect.channel, String.valueOf(failure));
                 if (LOG.isDebugEnabled())
-                    LOG.debug(failure);
->>>>>>> 0ab2b420
+                    LOG.debug("", failure);
                 _connect.failed(failure);
             }
         }
@@ -1066,7 +1035,7 @@
         @Override
         public String toString()
         {
-            return String.format("CreateEndPoint@%x{%s}", hashCode(), _connect);
+            return String.format("%s@%x{%s}", getClass().getSimpleName(), hashCode(), _connect);
         }
     }
 
@@ -1075,7 +1044,7 @@
         private final EndPoint endPoint;
         private final Throwable cause;
 
-        public DestroyEndPoint(EndPoint endPoint, Throwable cause)
+        private DestroyEndPoint(EndPoint endPoint, Throwable cause)
         {
             this.endPoint = endPoint;
             this.cause = cause;
