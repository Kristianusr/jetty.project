--- conflicted
+++ resolved
@@ -339,7 +339,7 @@
         Map<String,String> cookies = new HashMap<>();
         Cookie[] existingCookies = getCookies();
         if (existingCookies != null)
-        {        
+        {
             for (Cookie c: getCookies())
             {
                 cookies.put(c.getName(), c.getValue());
@@ -373,7 +373,7 @@
             }
             fields.add(new HttpField(HttpHeader.COOKIE, buff.toString()));
         }
-        
+
         PushBuilder builder = new PushBuilderImpl(this, fields, getMethod(), getQueryString(), id);
         builder.addHeader("referer", getRequestURL().toString());
 
@@ -978,12 +978,8 @@
             }
             catch (UnknownHostException e)
             {
-<<<<<<< HEAD
                 LOG.trace("IGNORED", e);
-=======
-                LOG.ignore(e);
                 return null;
->>>>>>> f73b2820
             }
         }
 
