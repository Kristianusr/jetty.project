--- conflicted
+++ resolved
@@ -123,7 +123,7 @@
     public static final Set<SessionTrackingMode> DEFAULT_SESSION_TRACKING_MODES =
         Collections.unmodifiableSet(
             new HashSet<>(
-                Arrays.asList(new SessionTrackingMode[]{SessionTrackingMode.COOKIE, SessionTrackingMode.URL})));
+                Arrays.asList(SessionTrackingMode.COOKIE, SessionTrackingMode.URL)));
 
     @SuppressWarnings("unchecked")
     public static final Class<? extends EventListener>[] SESSION_LISTENER_TYPES =
@@ -141,58 +141,7 @@
      */
     public static final java.math.BigDecimal MAX_INACTIVE_MINUTES = new java.math.BigDecimal(Integer.MAX_VALUE / 60);
 
-<<<<<<< HEAD
-    /**
-     * SessionAsyncListener
-     *
-     * Used to ensure that a request for which async has been started
-     * has its session completed as the request exits the context.
-     */
-    public class SessionAsyncListener implements AsyncListener
-    {
-        @Override
-        public void onComplete(AsyncEvent event) throws IOException
-        {
-            // An async request has completed, so we can complete the session,
-            // but we must locate the session instance for this context
-            Request request = Request.getBaseRequest(event.getAsyncContext().getRequest());
-            HttpSession session = request.getSession(false);
-            String id;
-            if (session != null)
-                id = session.getId();
-            else
-            {
-                id = (String)request.getAttribute(DefaultSessionIdManager.__NEW_SESSION_ID);
-                if (id == null)
-                    id = request.getRequestedSessionId();
-            }
-
-            if (id != null)
-                complete(getSession(id));
-        }
-
-        @Override
-        public void onTimeout(AsyncEvent event) throws IOException
-        {
-
-        }
-
-        @Override
-        public void onError(AsyncEvent event) throws IOException
-        {
-            complete(Request.getBaseRequest(event.getAsyncContext().getRequest()).getSession(false));
-        }
-
-        @Override
-        public void onStartAsync(AsyncEvent event) throws IOException
-        {
-            event.getAsyncContext().addListener(this);
-        }
-    }
-
     @Deprecated(since = "Servlet API 2.1")
-=======
->>>>>>> af6c6750
     static final HttpSessionContext __nullSessionContext = new HttpSessionContext()
     {
         @Override
@@ -273,6 +222,8 @@
 
     /**
      * Called by the {@link SessionHandler} when a session is first accessed by a request.
+     * 
+     * Updates the last access time for the session and generates a fresh cookie if necessary.
      *
      * @param session the session object
      * @param secure whether the request is secure or not
@@ -404,7 +355,7 @@
     }
 
     /**
-     * Called by the {@link SessionHandler} when a session is last accessed by a request.
+     * Called by the {@link Request} when it finally finishes.
      *
      * @param session the session object
      * @see #access(HttpSession, boolean)
@@ -426,28 +377,6 @@
         {
             LOG.warn(e);
         }
-    }
-
-<<<<<<< HEAD
-    private void ensureCompletion(Request baseRequest)
-    {
-        if (baseRequest.isAsyncStarted())
-        {
-            if (LOG.isDebugEnabled())
-                LOG.debug("Adding AsyncListener for {}", baseRequest);
-            if (!baseRequest.getHttpChannelState().hasListener(_sessionAsyncListener))
-                baseRequest.getAsyncContext().addListener(_sessionAsyncListener);
-        }
-        else
-        {
-            complete(baseRequest.getSession(false));
-        }
-=======
-    @Deprecated
-    public void complete(Session session, Request baseRequest)
-    {
-        //not used
->>>>>>> af6c6750
     }
 
     /*
