--- conflicted
+++ resolved
@@ -24,7 +24,6 @@
 import java.net.URL;
 import java.net.URLClassLoader;
 import java.nio.ByteBuffer;
-import java.nio.charset.StandardCharsets;
 import java.nio.file.Files;
 import java.nio.file.InvalidPathException;
 import java.nio.file.Path;
@@ -75,14 +74,9 @@
 import org.junit.jupiter.params.provider.MethodSource;
 import org.junit.jupiter.params.provider.ValueSource;
 
-<<<<<<< HEAD
+import static java.nio.charset.StandardCharsets.UTF_8;
 import static org.eclipse.jetty.http.tools.matchers.HttpFieldsMatchers.containsHeader;
 import static org.eclipse.jetty.http.tools.matchers.HttpFieldsMatchers.containsHeaderValue;
-=======
-import static java.nio.charset.StandardCharsets.UTF_8;
-import static org.eclipse.jetty.http.HttpFieldsMatchers.containsHeader;
-import static org.eclipse.jetty.http.HttpFieldsMatchers.containsHeaderValue;
->>>>>>> 1867d24e
 import static org.hamcrest.MatcherAssert.assertThat;
 import static org.hamcrest.Matchers.anyOf;
 import static org.hamcrest.Matchers.containsString;
@@ -2017,7 +2011,7 @@
         response = HttpTester.parseResponse(rawResponse);
         assertThat(response.toString(), response.getStatus(), is(HttpStatus.PRECONDITION_FAILED_412));
     }
-    
+
     @Test
     public void testGetUtf8NfcFile() throws Exception
     {
@@ -2133,7 +2127,7 @@
     {
         try (OutputStream out = Files.newOutputStream(path))
         {
-            out.write(str.getBytes(StandardCharsets.UTF_8));
+            out.write(str.getBytes(UTF_8));
             out.flush();
         }
     }
