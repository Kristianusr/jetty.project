--- conflicted
+++ resolved
@@ -407,19 +407,7 @@
      */
     public static void close(Writer writer)
     {
-<<<<<<< HEAD
         close((Closeable)writer);
-=======
-        try
-        {
-            if (writer != null)
-                writer.close();
-        } 
-        catch (IOException e)
-        {
-            LOG.ignore(e);
-        }
->>>>>>> ac831675
     }
     
     /* ------------------------------------------------------------ */
@@ -432,7 +420,7 @@
     }
 
     /* ------------------------------------------------------------ */
-    /**
+    /** 
      * A gathering write utility wrapper.
      * <p>This method wraps a gather write with a loop that handles the limitations of some operating systems that
      * have a limit on the number of buffers written.  The method loops on the write until either all the content
@@ -478,18 +466,18 @@
     
     
     /* ------------------------------------------------------------ */
+    /**
+     * @return An outputstream to nowhere
+     */
+    public static OutputStream getNullStream()
+    {
+        return __nullStream;
+    }
+
+    /* ------------------------------------------------------------ */
     /** 
      * @return An outputstream to nowhere
      */
-    public static OutputStream getNullStream()
-    {
-        return __nullStream;
-    }
-
-    /* ------------------------------------------------------------ */
-    /** 
-     * @return An outputstream to nowhere
-     */
     public static InputStream getClosedStream()
     {
         return __closedStream;
