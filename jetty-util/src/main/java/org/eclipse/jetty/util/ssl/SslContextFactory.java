--- conflicted
+++ resolved
@@ -119,11 +119,7 @@
     private final Set<String> _excludeCipherSuites = new LinkedHashSet<>();
     
     /** Included cipher suites. */
-<<<<<<< HEAD
     private final List<String> _includeCipherSuites = new CopyOnWriteArrayList<String>();
-=======
-    private final Set<String> _includeCipherSuites = new LinkedHashSet<>();
->>>>>>> e5fac304
 
     /** Keystore path. */
     private Resource _keyStoreResource;
@@ -1055,13 +1051,7 @@
         List<String> selected_ciphers = new CopyOnWriteArrayList<>(); // TODO is this the most efficient?
 
         // Set the starting ciphers - either from the included or enabled list
-<<<<<<< HEAD
-        if (_includeCipherSuites.size()>0)
-            processIncludeCipherSuites(supportedCipherSuites, selected_ciphers);
-        else
-=======
         if (_includeCipherSuites.isEmpty())
->>>>>>> e5fac304
             selected_ciphers.addAll(Arrays.asList(enabledCipherSuites));
         else
             processIncludeCipherSuites(supportedCipherSuites, selected_ciphers);
@@ -1072,11 +1062,7 @@
         return selected_ciphers.toArray(new String[selected_ciphers.size()]);
     }
 
-<<<<<<< HEAD
-    private void processIncludeCipherSuites(String[] supportedCipherSuites, List<String> selected_ciphers)
-=======
-    protected void processIncludeCipherSuites(String[] supportedCipherSuites, Set<String> selected_ciphers)
->>>>>>> e5fac304
+    protected void processIncludeCipherSuites(String[] supportedCipherSuites, List<String> selected_ciphers)
     {
         for (String cipherSuite : _includeCipherSuites)
         {
@@ -1091,11 +1077,7 @@
         }
     }
 
-<<<<<<< HEAD
-    private void removeExcludedCipherSuites(List<String> selected_ciphers)
-=======
-    protected void removeExcludedCipherSuites(Set<String> selected_ciphers)
->>>>>>> e5fac304
+    protected void removeExcludedCipherSuites(List<String> selected_ciphers)
     {
         for (String excludeCipherSuite : _excludeCipherSuites)
         {
