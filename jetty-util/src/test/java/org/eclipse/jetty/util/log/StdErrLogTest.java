--- conflicted
+++ resolved
@@ -87,28 +87,18 @@
         log.setDebugEnabled(false);
         before.debug("testing {} {}","test","debug-before-false");
         log.debug("testing {} {}","test","debug-deprecated-false");
-<<<<<<< HEAD
-
+        after.debug("testing {} {}","test","debug-after-false");
+        
         output.assertContains("DBUG:xxx:tname: testing test debug");
         output.assertContains("INFO:xxx:tname: testing test info");
         output.assertContains("WARN:xxx:tname: testing test warn");
         output.assertNotContains("YOU SHOULD NOT SEE THIS!");
-        output.assertContains("DBUG:xxx:tname: testing test debug-deprecated");
+        output.assertContains("DBUG:x.before:tname:testing test debug-before");
         output.assertNotContains("DBUG:xxx:tname: testing test debug-depdeprecated-false");
-=======
-        after.debug("testing {} {}","test","debug-after-false");
-        
-        output.assertContains("DBUG:xxx:testing test debug");
-        output.assertContains("INFO:xxx:testing test info");
-        output.assertContains("WARN:xxx:testing test warn");
-        output.assertNotContains("YOU SHOULD NOT SEE THIS!");
-        output.assertContains("DBUG:x.before:testing test debug-before");
-        output.assertContains("DBUG:xxx:testing test debug-deprecated");
         output.assertContains("DBUG:x.after:testing test debug-after");
-        output.assertNotContains("DBUG:x.before:testing test debug-before-false");
-        output.assertNotContains("DBUG:xxx:testing test debug-deprecated-false");
-        output.assertNotContains("DBUG:x.after:testing test debug-after-false");
->>>>>>> c82871b1
+        output.assertNotContains("DBUG:x.before:tname:testing test debug-before-false");
+        output.assertNotContains("DBUG:xxx:tname:testing test debug-deprecated-false");
+        output.assertNotContains("DBUG:x.after:tname:testing test debug-after-false");
     }
     
     @Test
