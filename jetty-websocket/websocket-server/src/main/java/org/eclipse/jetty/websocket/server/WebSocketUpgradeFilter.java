//
//  ========================================================================
//  Copyright (c) 1995-2016 Mort Bay Consulting Pty. Ltd.
//  ------------------------------------------------------------------------
//  All rights reserved. This program and the accompanying materials
//  are made available under the terms of the Eclipse Public License v1.0
//  and Apache License v2.0 which accompanies this distribution.
//
//      The Eclipse Public License is available at
//      http://www.eclipse.org/legal/epl-v10.html
//
//      The Apache License v2.0 is available at
//      http://www.opensource.org/licenses/apache2.0.php
//
//  You may elect to redistribute this code under either of these licenses.
//  ========================================================================
//

package org.eclipse.jetty.websocket.server;

import java.io.IOException;
import java.util.EnumSet;

import javax.servlet.DispatcherType;
import javax.servlet.Filter;
import javax.servlet.FilterChain;
import javax.servlet.FilterConfig;
import javax.servlet.ServletContext;
import javax.servlet.ServletException;
import javax.servlet.ServletRequest;
import javax.servlet.ServletResponse;
import javax.servlet.http.HttpServletRequest;
import javax.servlet.http.HttpServletResponse;

import org.eclipse.jetty.http.pathmap.MappedResource;
import org.eclipse.jetty.http.pathmap.PathMappings;
import org.eclipse.jetty.http.pathmap.PathSpec;
import org.eclipse.jetty.http.pathmap.RegexPathSpec;
import org.eclipse.jetty.http.pathmap.ServletPathSpec;
import org.eclipse.jetty.io.ByteBufferPool;
import org.eclipse.jetty.io.MappedByteBufferPool;
import org.eclipse.jetty.server.handler.ContextHandler;
import org.eclipse.jetty.servlet.FilterHolder;
import org.eclipse.jetty.servlet.ServletContextHandler;
import org.eclipse.jetty.util.annotation.ManagedAttribute;
import org.eclipse.jetty.util.annotation.ManagedObject;
import org.eclipse.jetty.util.component.ContainerLifeCycle;
import org.eclipse.jetty.util.component.Dumpable;
import org.eclipse.jetty.util.log.Log;
import org.eclipse.jetty.util.log.Logger;
import org.eclipse.jetty.websocket.api.WebSocketPolicy;
import org.eclipse.jetty.websocket.servlet.WebSocketCreator;

/**
 * Inline Servlet Filter to capture WebSocket upgrade requests and perform path mappings to {@link WebSocketCreator} objects.
 */
@ManagedObject("WebSocket Upgrade Filter")
public class WebSocketUpgradeFilter extends ContainerLifeCycle implements Filter, MappedWebSocketCreator, Dumpable
{
    public static final String CONTEXT_ATTRIBUTE_KEY = "contextAttributeKey";
    private static final Logger LOG = Log.getLogger(WebSocketUpgradeFilter.class);
    
    public static WebSocketUpgradeFilter configureContext(ServletContextHandler context) throws ServletException
    {
        // Prevent double configure
        WebSocketUpgradeFilter filter = (WebSocketUpgradeFilter) context.getAttribute(WebSocketUpgradeFilter.class.getName());
        if (filter != null)
        {
            return filter;
        }
        
        // Dynamically add filter
        filter = new WebSocketUpgradeFilter();
        filter.setToAttribute(context, WebSocketUpgradeFilter.class.getName());
        
        String name = "Jetty_WebSocketUpgradeFilter";
        String pathSpec = "/*";
        EnumSet<DispatcherType> dispatcherTypes = EnumSet.of(DispatcherType.REQUEST);
        
        FilterHolder fholder = new FilterHolder(filter);
        fholder.setName(name);
        fholder.setAsyncSupported(true);
        fholder.setInitParameter(CONTEXT_ATTRIBUTE_KEY, WebSocketUpgradeFilter.class.getName());
        context.addFilter(fholder, pathSpec, dispatcherTypes);
        
        if (LOG.isDebugEnabled())
        {
            LOG.debug("Adding [{}] {} mapped to {} to {}", name, filter, pathSpec, context);
        }
        
        return filter;
    }
    
    /**
     * @deprecated use {@link #configureContext(ServletContextHandler)} instead
     */
    @Deprecated
    public static WebSocketUpgradeFilter configureContext(ServletContext context) throws ServletException
    {
        ContextHandler handler = ContextHandler.getContextHandler(context);
        
        if (handler == null)
        {
            throw new ServletException("Not running on Jetty, WebSocket support unavailable");
        }
        
        if (!(handler instanceof ServletContextHandler))
        {
            throw new ServletException("Not running in Jetty ServletContextHandler, WebSocket support via " + WebSocketUpgradeFilter.class.getName() + " unavailable");
        }
        
        return configureContext((ServletContextHandler) handler);
    }
    
    public static final String CREATOR_KEY = "org.eclipse.jetty.websocket.server.creator";
    public static final String FACTORY_KEY = "org.eclipse.jetty.websocket.server.factory";
    
    private final WebSocketPolicy policy;
    private final ByteBufferPool bufferPool;
    private WebSocketServerFactory factory;
    private MappedWebSocketCreator mappedWebSocketCreator;
    private String fname;
    private boolean alreadySetToAttribute = false;
    
    public WebSocketUpgradeFilter()
    {
        this(WebSocketPolicy.newServerPolicy(), new MappedByteBufferPool());
    }
    
    public WebSocketUpgradeFilter(WebSocketPolicy policy, ByteBufferPool bufferPool)
    {
        this.policy = policy;
        this.bufferPool = bufferPool;
    }
    
    @Override
    public void addMapping(PathSpec spec, WebSocketCreator creator)
    {
        mappedWebSocketCreator.addMapping(spec, creator);
    }
    
<<<<<<< HEAD
    /**
     * @deprecated use new {@link #addMapping(org.eclipse.jetty.http.pathmap.PathSpec, WebSocketCreator)} instead
     */
    @Deprecated
    public void addMapping(org.eclipse.jetty.websocket.server.pathmap.PathSpec spec, WebSocketCreator creator)
    {
        if (spec instanceof org.eclipse.jetty.websocket.server.pathmap.ServletPathSpec)
        {
            addMapping(new ServletPathSpec(spec.getSpec()), creator);
        }
        else if (spec instanceof org.eclipse.jetty.websocket.server.pathmap.RegexPathSpec)
        {
            addMapping(new RegexPathSpec(spec.getSpec()), creator);
        }
        else
        {
            throw new RuntimeException("Unsupported (Deprecated) PathSpec implementation: " + spec.getClass().getName());
        }
    }

=======
>>>>>>> e6b32167
    @Override
    public void destroy()
    {
        factory.cleanup();
        super.destroy();
    }
    
    @Override
    public void doFilter(ServletRequest request, ServletResponse response, FilterChain chain) throws IOException, ServletException
    {
        if (factory == null)
        {
            // no factory, cannot operate
            LOG.debug("WebSocketUpgradeFilter is not operational - no WebSocketServletFactory configured");
            chain.doFilter(request, response);
            return;
        }
        
        try
        {
            HttpServletRequest httpreq = (HttpServletRequest) request;
            HttpServletResponse httpresp = (HttpServletResponse) response;
            
            if (!factory.isUpgradeRequest(httpreq, httpresp))
            {
                // Not an upgrade request, skip it
                chain.doFilter(request, response);
                return;
            }
            
            // Since this is a filter, we need to be smart about determining the target path
            String contextPath = httpreq.getContextPath();
            String target = httpreq.getRequestURI();
            if (target.startsWith(contextPath))
            {
                target = target.substring(contextPath.length());
            }
            
            MappedResource<WebSocketCreator> resource = mappedWebSocketCreator.getMappings().getMatch(target);
            if (resource == null)
            {
                if (LOG.isDebugEnabled())
                {
                    LOG.debug("WebSocket Upgrade on {} has no associated endpoint", target);
                    LOG.debug("PathMappings: {}", mappedWebSocketCreator.getMappings().dump());
                }
                // no match.
                chain.doFilter(request, response);
                return;
            }
            
            if (LOG.isDebugEnabled())
            {
                LOG.debug("WebSocket Upgrade detected on {} for endpoint {}", target, resource);
            }
            
            WebSocketCreator creator = resource.getResource();
            
            // Store PathSpec resource mapping as request attribute
            httpreq.setAttribute(PathSpec.class.getName(), resource.getPathSpec());
            
            // We have an upgrade request
            if (factory.acceptWebSocket(creator, httpreq, httpresp))
            {
                // We have a socket instance created
                return;
            }
            
            // If we reach this point, it means we had an incoming request to upgrade
            // but it was either not a proper websocket upgrade, or it was possibly rejected
            // due to incoming request constraints (controlled by WebSocketCreator)
            if (response.isCommitted())
            {
                // not much we can do at this point.
                return;
            }
        }
        catch (ClassCastException e)
        {
            // We are in some kind of funky non-http environment.
            if (LOG.isDebugEnabled())
            {
                LOG.debug("Not a HttpServletRequest, skipping WebSocketUpgradeFilter");
            }
        }
        
        // not an Upgrade request
        chain.doFilter(request, response);
    }
    
    @Override
    public String dump()
    {
        return ContainerLifeCycle.dump(this);
    }
    
    @Override
    public void dump(Appendable out, String indent) throws IOException
    {
        out.append(indent).append(" +- pathmap=").append(mappedWebSocketCreator.toString()).append("\n");
        mappedWebSocketCreator.getMappings().dump(out, indent + "   ");
    }
    
    public WebSocketServerFactory getFactory()
    {
        return factory;
    }
    
    @ManagedAttribute(value = "mappings", readonly = true)
    @Override
    public PathMappings<WebSocketCreator> getMappings()
    {
        return mappedWebSocketCreator.getMappings();
    }
    
    @Override
    public void init(FilterConfig config) throws ServletException
    {
        fname = config.getFilterName();
        
        try
        {
<<<<<<< HEAD
            ServletContext ctx = config.getServletContext();
            factory.init(ctx);
            WebSocketPolicy policy = factory.getPolicy();

=======
            mappedWebSocketCreator = (MappedWebSocketCreator) config.getServletContext().getAttribute(CREATOR_KEY);
            if (mappedWebSocketCreator == null)
            {
                mappedWebSocketCreator = new DefaultMappedWebSocketCreator();
            }
            
            factory = (WebSocketServerFactory) config.getServletContext().getAttribute(FACTORY_KEY);
            if (factory == null)
            {
                factory = new WebSocketServerFactory(policy, bufferPool);
            }
            addBean(factory, true);
            
            // TODO: Policy isn't from attributes
            
>>>>>>> e6b32167
            String max = config.getInitParameter("maxIdleTime");
            if (max != null)
            {
                factory.getPolicy().setIdleTimeout(Long.parseLong(max));
            }
            
            max = config.getInitParameter("maxTextMessageSize");
            if (max != null)
            {
                factory.getPolicy().setMaxTextMessageSize(Integer.parseInt(max));
            }
            
            max = config.getInitParameter("maxBinaryMessageSize");
            if (max != null)
            {
                factory.getPolicy().setMaxBinaryMessageSize(Integer.parseInt(max));
            }
            
            max = config.getInitParameter("inputBufferSize");
            if (max != null)
            {
                factory.getPolicy().setInputBufferSize(Integer.parseInt(max));
            }
            
            String key = config.getInitParameter(CONTEXT_ATTRIBUTE_KEY);
            if (key == null)
            {
                // assume default
                key = WebSocketUpgradeFilter.class.getName();
            }
            
<<<<<<< HEAD
            setToAttribute(ctx, key);
=======
            setToAttribute(config.getServletContext(), key);
>>>>>>> e6b32167
            
            factory.start();
        }
        catch (Exception x)
        {
            throw new ServletException(x);
        }
    }
    
    private void setToAttribute(ServletContextHandler context, String key) throws ServletException
    {
        if (alreadySetToAttribute)
        {
            return;
        }
        
        if (context.getAttribute(key) != null)
        {
            throw new ServletException(WebSocketUpgradeFilter.class.getName() +
                    " is defined twice for the same context attribute key '" + key
                    + "'.  Make sure you have different init-param '" +
                    CONTEXT_ATTRIBUTE_KEY + "' values set");
        }
        context.setAttribute(key, this);
        
        alreadySetToAttribute = true;
    }
    
    public void setToAttribute(ServletContext context, String key) throws ServletException
    {
        if (alreadySetToAttribute)
        {
            return;
        }
        
        if (context.getAttribute(key) != null)
        {
            throw new ServletException(WebSocketUpgradeFilter.class.getName() +
                    " is defined twice for the same context attribute key '" + key
                    + "'.  Make sure you have different init-param '" +
                    CONTEXT_ATTRIBUTE_KEY + "' values set");
        }
        context.setAttribute(key, this);
        
        alreadySetToAttribute = true;
    }
    
    @Override
    public String toString()
    {
        return String.format("%s[factory=%s,creator=%s]", this.getClass().getSimpleName(), factory, mappedWebSocketCreator);
    }
}<|MERGE_RESOLUTION|>--- conflicted
+++ resolved
@@ -139,7 +139,6 @@
         mappedWebSocketCreator.addMapping(spec, creator);
     }
     
-<<<<<<< HEAD
     /**
      * @deprecated use new {@link #addMapping(org.eclipse.jetty.http.pathmap.PathSpec, WebSocketCreator)} instead
      */
@@ -160,8 +159,6 @@
         }
     }
 
-=======
->>>>>>> e6b32167
     @Override
     public void destroy()
     {
@@ -284,12 +281,6 @@
         
         try
         {
-<<<<<<< HEAD
-            ServletContext ctx = config.getServletContext();
-            factory.init(ctx);
-            WebSocketPolicy policy = factory.getPolicy();
-
-=======
             mappedWebSocketCreator = (MappedWebSocketCreator) config.getServletContext().getAttribute(CREATOR_KEY);
             if (mappedWebSocketCreator == null)
             {
@@ -305,7 +296,6 @@
             
             // TODO: Policy isn't from attributes
             
->>>>>>> e6b32167
             String max = config.getInitParameter("maxIdleTime");
             if (max != null)
             {
@@ -337,11 +327,7 @@
                 key = WebSocketUpgradeFilter.class.getName();
             }
             
-<<<<<<< HEAD
             setToAttribute(ctx, key);
-=======
-            setToAttribute(config.getServletContext(), key);
->>>>>>> e6b32167
             
             factory.start();
         }
