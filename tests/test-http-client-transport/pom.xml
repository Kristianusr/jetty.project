--- conflicted
+++ resolved
@@ -41,7 +41,6 @@
     </plugins>
   </build>
 
-<<<<<<< HEAD
   <dependencies>
     <dependency>
       <groupId>org.eclipse.jetty</groupId>
@@ -104,88 +103,10 @@
       <scope>test</scope>
     </dependency>
     <dependency>
-      <groupId>junit</groupId>
-      <artifactId>junit</artifactId>
-      <scope>test</scope>
-    </dependency>
-    <dependency>
       <groupId>org.eclipse.jetty.toolchain</groupId>
       <artifactId>jetty-test-helper</artifactId>
       <scope>test</scope>
     </dependency>
   </dependencies>
-=======
-    <build>
-        <plugins>
-            <plugin>
-                <groupId>org.apache.maven.plugins</groupId>
-                <artifactId>maven-deploy-plugin</artifactId>
-                <configuration>
-                    <!-- DO NOT DEPLOY (or Release) -->
-                    <skip>true</skip>
-                </configuration>
-            </plugin>
-            <plugin>
-                <groupId>org.apache.maven.plugins</groupId>
-                <artifactId>maven-surefire-plugin</artifactId>
-                <configuration>
-                    <systemPropertyVariables>
-                        <org.eclipse.jetty.http.client.AbstractTest.Transports>${org.eclipse.jetty.http.client.AbstractTest.Transports}</org.eclipse.jetty.http.client.AbstractTest.Transports>
-                    </systemPropertyVariables>
-                </configuration>
-            </plugin>
-        </plugins>
-    </build>
-
-    <dependencies>
-        <dependency>
-            <groupId>org.eclipse.jetty</groupId>
-            <artifactId>jetty-jmx</artifactId>
-            <version>${project.version}</version>
-            <scope>test</scope>
-        </dependency>
-        <dependency>
-            <groupId>org.eclipse.jetty</groupId>
-            <artifactId>jetty-servlet</artifactId>
-            <version>${project.version}</version>
-            <scope>test</scope>
-        </dependency>
-        <dependency>
-            <groupId>org.eclipse.jetty</groupId>
-            <artifactId>jetty-client</artifactId>
-            <version>${project.version}</version>
-            <scope>test</scope>
-        </dependency>
-        <dependency>
-            <groupId>org.eclipse.jetty.http2</groupId>
-            <artifactId>http2-server</artifactId>
-            <version>${project.version}</version>
-            <scope>test</scope>
-        </dependency>
-        <dependency>
-            <groupId>org.eclipse.jetty.http2</groupId>
-            <artifactId>http2-http-client-transport</artifactId>
-            <version>${project.version}</version>
-            <scope>test</scope>
-        </dependency>
-        <dependency>
-            <groupId>org.eclipse.jetty</groupId>
-            <artifactId>jetty-unixsocket</artifactId>
-            <version>${project.version}</version>
-            <scope>test</scope>
-        </dependency>
-        <dependency>
-            <groupId>org.eclipse.jetty.fcgi</groupId>
-            <artifactId>fcgi-server</artifactId>
-            <version>${project.version}</version>
-            <scope>test</scope>
-        </dependency>
-        <dependency>
-            <groupId>org.eclipse.jetty.toolchain</groupId>
-            <artifactId>jetty-test-helper</artifactId>
-            <scope>test</scope>
-        </dependency>
-    </dependencies>
->>>>>>> 205c4dc4
 
 </project>